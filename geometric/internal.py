"""
internal.py: Internal coordinate systems

Copyright 2016-2020 Regents of the University of California and the Authors

Authors: Lee-Ping Wang, Chenchen Song

Contributors: 

Redistribution and use in source and binary forms, with or without modification,
are permitted provided that the following conditions are met:

1. Redistributions of source code must retain the above copyright notice,
this list of conditions and the following disclaimer.

2. Redistributions in binary form must reproduce the above copyright notice,
this list of conditions and the following disclaimer in the documentation
and/or other materials provided with the distribution.

3. Neither the name of the copyright holder nor the names of its contributors
may be used to endorse or promote products derived from this software
without specific prior written permission.

THIS SOFTWARE IS PROVIDED BY THE COPYRIGHT HOLDERS AND CONTRIBUTORS "AS IS" AND
ANY EXPRESS OR IMPLIED WARRANTIES, INCLUDING, BUT NOT LIMITED TO, THE IMPLIED
WARRANTIES OF MERCHANTABILITY AND FITNESS FOR A PARTICULAR PURPOSE ARE DISCLAIMED.
IN NO EVENT SHALL THE COPYRIGHT HOLDER OR CONTRIBUTORS BE LIABLE FOR ANY DIRECT,
INDIRECT, INCIDENTAL, SPECIAL, EXEMPLARY, OR CONSEQUENTIAL DAMAGES (INCLUDING, BUT
NOT LIMITED TO, PROCUREMENT OF SUBSTITUTE GOODS OR SERVICES; LOSS OF USE, DATA, OR
PROFITS; OR BUSINESS INTERRUPTION) HOWEVER CAUSED AND ON ANY THEORY OF LIABILITY,
WHETHER IN CONTRACT, STRICT LIABILITY, OR TORT (INCLUDING NEGLIGENCE OR OTHERWISE)
ARISING IN ANY WAY OUT OF THE USE OF THIS SOFTWARE, EVEN IF ADVISED OF THE
POSSIBILITY OF SUCH DAMAGE.
"""

from __future__ import division

import itertools
import time, sys
from collections import OrderedDict, defaultdict
from copy import deepcopy

import networkx as nx
import numpy as np
from numpy.linalg import multi_dot

from geometric.molecule import Molecule, Elements, Radii
from geometric.nifty import click, commadash, ang2bohr, bohr2ang, logger, pvec1d, pmat2d
from geometric.rotate import get_expmap, get_expmap_der, calc_rot_vec_diff, get_quat, build_F, sorted_eigh

## Some vector calculus functions
def unit_vector(a):
    """
    Vector function: Given a vector a, return the unit vector
    """
    return a / np.linalg.norm(a)

def d_unit_vector(a, ndim=3):
    term1 = np.eye(ndim)/np.linalg.norm(a)
    term2 = np.outer(a, a)/(np.linalg.norm(a)**3)
    answer = term1-term2
    return answer

def d_cross(a, b):
    """
    Given two vectors a and b, return the gradient of the cross product axb w/r.t. a.
    (Note that the answer is independent of a.)
    Derivative is on the first axis.
    """
    d_cross = np.zeros((3, 3), dtype=float)
    for i in range(3):
        ei = np.zeros(3, dtype=float)
        ei[i] = 1.0
        d_cross[i] = np.cross(ei, b)
    return d_cross

def d_cross_ab(a, b, da, db):
    """
    Given two vectors a, b and their derivatives w/r.t. a parameter, return the derivative
    of the cross product
    """
    answer = np.zeros((da.shape[0], 3), dtype=float)
    for i in range(da.shape[0]):
        answer[i] = np.cross(a, db[i]) + np.cross(da[i], b)
    return answer

def ncross(a, b):
    """
    Scalar function: Given vectors a and b, return the norm of the cross product
    """
    cross = np.cross(a, b)
    return np.linalg.norm(cross)

def d_ncross(a, b):
    """
    Return the gradient of the norm of the cross product w/r.t. a
    """
    ncross = np.linalg.norm(np.cross(a, b))
    term1 = a * np.dot(b, b)
    term2 = -b * np.dot(a, b)
    answer = (term1+term2)/ncross
    return answer

def nudot(a, b):
    r"""
    Given two vectors a and b, return the dot product (\hat{a}).b.
    """
    ev = a / np.linalg.norm(a)
    return np.dot(ev, b)
    
def d_nudot(a, b):
    r"""
    Given two vectors a and b, return the gradient of 
    the norm of the dot product (\hat{a}).b w/r.t. a.
    """
    return np.dot(d_unit_vector(a), b)

def ucross(a, b):
    r"""
    Given two vectors a and b, return the cross product (\hat{a})xb.
    """
    ev = a / np.linalg.norm(a)
    return np.cross(ev, b)
    
def d_ucross(a, b):
    r"""
    Given two vectors a and b, return the gradient of 
    the cross product (\hat{a})xb w/r.t. a.
    """
    ev = a / np.linalg.norm(a)
    return np.dot(d_unit_vector(a), d_cross(ev, b))

def nucross(a, b):
    r"""
    Given two vectors a and b, return the norm of the cross product (\hat{a})xb.
    """
    ev = a / np.linalg.norm(a)
    return np.linalg.norm(np.cross(ev, b))
    
def d_nucross(a, b):
    r"""
    Given two vectors a and b, return the gradient of 
    the norm of the cross product (\hat{a})xb w/r.t. a.
    """
    ev = a / np.linalg.norm(a)
    return np.dot(d_unit_vector(a), d_ncross(ev, b))
## End vector calculus functions

class PrimitiveCoordinate(object):
    """
    Parent class for primitive internal coordinate objects with common methods.
    """
    def calcDiff(self, xyz1, xyz2=None, val2=None):
        """
        Return the difference of the internal coordinate
        calculated for c(xyz1) - c(xyz2) or c(xyz1) - val2.

        Parameters
        ----------
        xyz1 : np.ndarray
            xyz coordinates of first structure in Bohr
        xyz2 : np.ndarray
            If provided, xyz coordinates of second structure in Bohr
        val2 : float
            If provided, this is the value to subtract
        """
        if xyz2 is None and val2 is None:
            raise RuntimeError("Provide exactly one of xyz2 and val2")
        elif xyz2 is not None and val2 is not None:
            raise RuntimeError("Provide exactly one of xyz2 and val2")
        if xyz2 is not None:
            val2 = self.value(xyz2)
        diff = self.value(xyz1) - val2
        if hasattr(self, 'w'):
            w = self.w
        else:
            w = 1.0
        # Divide by the weight, if exists, to get the "base" number
        diff /= w
        # Subtract out any differences of 2*pi for periodic degrees of freedom
        # (rotation ICs handled separately)
        if hasattr(self, 'isPeriodic') and self.isPeriodic:
            Plus2Pi = diff + 2*np.pi
            Minus2Pi = diff - 2*np.pi
            if np.abs(diff) > np.abs(Plus2Pi):
                diff = Plus2Pi
            if np.abs(diff) > np.abs(Minus2Pi):
                diff = Minus2Pi
        diff *= w
        return diff
        
class CartesianX(PrimitiveCoordinate):
    def __init__(self, a, w=1.0):
        self.a = a
        self.w = w
        self.isAngular = False
        self.isPeriodic = False

    def __repr__(self):
        #return "Cartesian-X %i : Weight %.3f" % (self.a+1, self.w)
        return "Cartesian-X %i" % (self.a+1)
        
    def __eq__(self, other):
        if type(self) is not type(other): return False
        eq = self.a == other.a
        if eq and self.w != other.w:
            logger.warning("Warning: CartesianX same atoms, different weights (%.4f %.4f)\n" % (self.w, other.w))
        return eq

    def __ne__(self, other):
        return not self.__eq__(other)
        
    def value(self, xyz):
        xyz = xyz.reshape(-1,3)
        a = self.a
        return xyz[a][0]*self.w

    def derivative(self, xyz):
        xyz = xyz.reshape(-1,3)
        derivatives = np.zeros_like(xyz)
        derivatives[self.a][0] = self.w
        return derivatives

    def second_derivative(self, xyz):
        xyz = xyz.reshape(-1,3)
        deriv2 = np.zeros((xyz.shape[0], xyz.shape[1], xyz.shape[0], xyz.shape[1]))
        return deriv2
    
class CartesianY(PrimitiveCoordinate):
    def __init__(self, a, w=1.0):
        self.a = a
        self.w = w
        self.isAngular = False
        self.isPeriodic = False

    def __repr__(self):
        # return "Cartesian-Y %i : Weight %.3f" % (self.a+1, self.w)
        return "Cartesian-Y %i" % (self.a+1)
        
    def __eq__(self, other):
        if type(self) is not type(other): return False
        eq = self.a == other.a
        if eq and self.w != other.w:
            logger.warning("Warning: CartesianY same atoms, different weights (%.4f %.4f)\n" % (self.w, other.w))
        return eq

    def __ne__(self, other):
        return not self.__eq__(other)
        
    def value(self, xyz):
        xyz = xyz.reshape(-1,3)
        a = self.a
        return xyz[a][1]*self.w
        
    def derivative(self, xyz):
        xyz = xyz.reshape(-1,3)
        derivatives = np.zeros_like(xyz)
        derivatives[self.a][1] = self.w
        return derivatives

    def second_derivative(self, xyz):
        xyz = xyz.reshape(-1,3)
        deriv2 = np.zeros((xyz.shape[0], xyz.shape[1], xyz.shape[0], xyz.shape[1]))
        return deriv2

class CartesianZ(PrimitiveCoordinate):
    def __init__(self, a, w=1.0):
        self.a = a
        self.w = w
        self.isAngular = False
        self.isPeriodic = False

    def __repr__(self):
        # return "Cartesian-Z %i : Weight %.3f" % (self.a+1, self.w)
        return "Cartesian-Z %i" % (self.a+1)
        
    def __eq__(self, other):
        if type(self) is not type(other): return False
        eq = self.a == other.a
        if eq and self.w != other.w:
            logger.warning("Warning: CartesianZ same atoms, different weights (%.4f %.4f)\n" % (self.w, other.w))
        return eq

    def __ne__(self, other):
        return not self.__eq__(other)
        
    def value(self, xyz):
        xyz = xyz.reshape(-1,3)
        a = self.a
        return xyz[a][2]*self.w

    def derivative(self, xyz):
        xyz = xyz.reshape(-1,3)
        derivatives = np.zeros_like(xyz)
        derivatives[self.a][2] = self.w
        return derivatives

    def second_derivative(self, xyz):
        xyz = xyz.reshape(-1,3)
        deriv2 = np.zeros((xyz.shape[0], xyz.shape[1], xyz.shape[0], xyz.shape[1]))
        return deriv2
    
class TranslationX(PrimitiveCoordinate):
    def __init__(self, a, w):
        self.a = a
        self.w = w
        assert len(a) == len(w)
        self.isAngular = False
        self.isPeriodic = False

    def __repr__(self):
        # return "Translation-X %s : Weights %s" % (' '.join([str(i+1) for i in self.a]), ' '.join(['%.2e' % i for i in self.w]))
        return "Translation-X %s" % (commadash(self.a))
        
    def __eq__(self, other):
        if type(self) is not type(other): return False
        eq = set(self.a) == set(other.a)
        if eq and np.sum((self.w-other.w)**2) > 1e-6:
            logger.warning("Warning: TranslationX same atoms, different weights\n")
            eq = False
        return eq

    def __ne__(self, other):
        return not self.__eq__(other)
        
    def value(self, xyz):
        xyz = xyz.reshape(-1,3)
        a = np.array(self.a)
        return np.sum(xyz[a,0]*self.w)

    def calcDiff(self, xyz1, xyz2=None, val2=None):
        # Translation ICs require an explicit implementation of calcDiff
        # because self.w is not a float but an array
        if xyz2 is None and val2 is None:
            raise RuntimeError("Provide exactly one of xyz2 and val2")
        elif xyz2 is not None and val2 is not None:
            raise RuntimeError("Provide exactly one of xyz2 and val2")
        if xyz2 is not None:
            val2 = self.value(xyz2)
        diff = self.value(xyz1) - val2
        return diff

    def derivative(self, xyz):
        xyz = xyz.reshape(-1,3)
        derivatives = np.zeros_like(xyz)
        for i, a in enumerate(self.a):
            derivatives[a][0] = self.w[i]
        return derivatives

    def second_derivative(self, xyz):
        xyz = xyz.reshape(-1,3)
        deriv2 = np.zeros((xyz.shape[0], xyz.shape[1], xyz.shape[0], xyz.shape[1]))
        return deriv2
    
class TranslationY(object):
    def __init__(self, a, w):
        self.a = a
        self.w = w
        assert len(a) == len(w)
        self.isAngular = False
        self.isPeriodic = False

    def __repr__(self):
        # return "Translation-Y %s : Weights %s" % (' '.join([str(i+1) for i in self.a]), ' '.join(['%.2e' % i for i in self.w]))
        return "Translation-Y %s" % (commadash(self.a))
        
    def __eq__(self, other):
        if type(self) is not type(other): return False
        eq = set(self.a) == set(other.a)
        if eq and np.sum((self.w-other.w)**2) > 1e-6:
            logger.warning("Warning: TranslationY same atoms, different weights\n")
            eq = False
        return eq

    def __ne__(self, other):
        return not self.__eq__(other)
        
    def value(self, xyz):
        xyz = xyz.reshape(-1,3)
        a = np.array(self.a)
        return np.sum(xyz[a,1]*self.w)

    def calcDiff(self, xyz1, xyz2=None, val2=None):
        # Translation ICs require an explicit implementation of calcDiff
        # because self.w is not a float but an array
        if xyz2 is None and val2 is None:
            raise RuntimeError("Provide exactly one of xyz2 and val2")
        elif xyz2 is not None and val2 is not None:
            raise RuntimeError("Provide exactly one of xyz2 and val2")
        if xyz2 is not None:
            val2 = self.value(xyz2)
        diff = self.value(xyz1) - val2
        return diff
    
    def derivative(self, xyz):
        xyz = xyz.reshape(-1,3)
        derivatives = np.zeros_like(xyz)
        for i, a in enumerate(self.a):
            derivatives[a][1] = self.w[i]
        return derivatives

    def second_derivative(self, xyz):
        xyz = xyz.reshape(-1,3)
        deriv2 = np.zeros((xyz.shape[0], xyz.shape[1], xyz.shape[0], xyz.shape[1]))
        return deriv2

class TranslationZ(PrimitiveCoordinate):
    def __init__(self, a, w):
        self.a = a
        self.w = w
        assert len(a) == len(w)
        self.isAngular = False
        self.isPeriodic = False

    def __repr__(self):
        # return "Translation-Z %s : Weights %s" % (' '.join([str(i+1) for i in self.a]), ' '.join(['%.2e' % i for i in self.w]))
        return "Translation-Z %s" % (commadash(self.a))
        
    def __eq__(self, other):
        if type(self) is not type(other): return False
        eq = set(self.a) == set(other.a)
        if eq and np.sum((self.w-other.w)**2) > 1e-6:
            logger.warning("Warning: TranslationZ same atoms, different weights\n")
            eq = False
        return eq

    def __ne__(self, other):
        return not self.__eq__(other)
        
    def value(self, xyz):
        xyz = xyz.reshape(-1,3)
        a = np.array(self.a)
        return np.sum(xyz[a,2]*self.w)
        
    def calcDiff(self, xyz1, xyz2=None, val2=None):
        # Translation ICs require an explicit implementation of calcDiff
        # because self.w is not a float but an array
        if xyz2 is None and val2 is None:
            raise RuntimeError("Provide exactly one of xyz2 and val2")
        elif xyz2 is not None and val2 is not None:
            raise RuntimeError("Provide exactly one of xyz2 and val2")
        if xyz2 is not None:
            val2 = self.value(xyz2)
        diff = self.value(xyz1) - val2
        return diff
    
    def derivative(self, xyz):
        xyz = xyz.reshape(-1,3)
        derivatives = np.zeros_like(xyz)
        for i, a in enumerate(self.a):
            derivatives[a][2] = self.w[i]
        return derivatives
    
    def second_derivative(self, xyz):
        xyz = xyz.reshape(-1,3)
        deriv2 = np.zeros((xyz.shape[0], xyz.shape[1], xyz.shape[0], xyz.shape[1]))
        return deriv2

class Rotator(object):

    def __init__(self, a, x0):
        self.a = list(tuple(sorted(a)))
        x0 = x0.reshape(-1, 3)
        self.x0 = x0.copy()
        # Information about the regularization quaternion
        self.rquat = np.array([1.0, 0.0, 0.0, 0.0])
        self.rmode = 0
        self.set_regularization(x0)
        self.clear_cache(x0)

    def clear_cache(self, xyz):
        xyz = xyz.reshape(-1, 3)
        self.stored_valxyz = np.zeros_like(xyz)
        self.stored_value = None
        # A second set of xyz coordinates used only when computing
        # differences in rotation coordinates
        self.stored_valxyz2 = np.zeros_like(xyz)
        self.stored_value2 = None
        self.stored_derxyz = np.zeros_like(xyz)
        self.stored_deriv = None
        self.stored_deriv2xyz = np.zeros_like(xyz)
        self.stored_deriv2 = None
        self.stored_norm = 0.0

    def reset(self, x0):
        x0 = x0.reshape(-1, 3)
        self.x0 = x0.copy()
        self.rquat = np.array([1.0, 0.0, 0.0, 0.0])
        self.rmode = 0
        self.set_regularization(x0)
        self.clear_cache(x0)

    def __eq__(self, other):
        if type(self) is not type(other): return False
        eq = set(self.a) == set(other.a)
        if eq and np.sum((self.x0-other.x0)**2) > 1e-6:
            logger.warning("Warning: Rotator same atoms, different reference positions\n")
        return eq

    def __repr__(self):
        return "Rotator %s" % commadash(self.a)

    def __ne__(self, other):
        return not self.__eq__(other)

    def set_regularization(self, xyz):
        self.clear_cache(xyz)
        x = xyz.reshape(-1, 3)[self.a, :].copy()
        x = x - np.mean(x,axis=0)
        L, Q = sorted_eigh(build_F(x, x))
        # The switch for the regularization is 'sticky'.
        thre_lo = 1.01
        thre_mid = 1.03
        thre_hi = 1.1
<<<<<<< HEAD
        regularization_changed = False
        if L[0]/L[1] < thre_lo and self.rmode in (-1, 0):
            self.rnorm = 1e-2*L[0]
=======
        if L[0]/L[1] < thre_lo and L[0]/L[1] > 0.0 and self.rmode in (-1, 0):
            self.rnorm = 1e-1*L[0]
>>>>>>> e31a24cb
            self.rmode = 1
            logger.info(" >>> %-18s L[0] = %.3f, L[0]/L[1] = %.3f (linear), turning regularization on.\n" % (str(self), L[0], L[0]/L[1]))
            regularization_changed = True
        elif L[0]/L[1] > thre_hi and self.rmode in (1, 0):
            self.rnorm = 0.0
            self.rmode = -1
            logger.info(" >>> %s L[0] = %.3f, L[0]/L[1] = %.3f (nonlin), turning regularization off.\n" % (str(self), L[0], L[0]/L[1]))
            regularization_changed = True
        elif self.rmode == 0:
            if L[0]/L[1] < thre_mid and L[0]/L[1] > 0.0:
                logger.info(" >>> %s L[0] = %.3f, L[0]/L[1] = %.3f (linear), turning regularization on.\n" % (str(self), L[0], L[0]/L[1]))
                self.rnorm = 1e-2*L[0]
                self.rmode = 1
                regularization_changed = True
            else:
                logger.info(" >>> %s L[0] = %.3f, L[0]/L[1] = %.3f (nonlin), turning regularization off.\n" % (str(self), L[0], L[0]/L[1]))
                self.rnorm = 0.0
                self.rmode = -1
                regularization_changed = True

        if self.rmode > 0:
            y = self.x0[self.a, :].copy()
            y = y - np.mean(y,axis=0)
            q = get_quat(x, y, r=self.rnorm*self.rquat)
            ang = 2*np.arccos(np.dot(self.rquat, q))
            # self.qsav = q.copy()
            if ang > 0.9*np.pi:
                logger.info("%s angle %.3f\n" % (str(self), ang))
                # logger.info("setting regularization quaternion to %s\n", str(q))
                # self.rquat = q.copy()
        return regularization_changed
        # else:
        #     self.rquat = np.array([1.0, 0.0, 0.0, 0.0])

    def value(self, xyz, store=True):
        xyz = xyz.reshape(-1, 3)
        if np.max(np.abs(xyz-self.stored_valxyz)) < 1e-12:
            return self.stored_value
        else:
            xsel = xyz[self.a, :]
            ysel = self.x0[self.a, :]
            answer = get_expmap(xsel, ysel, r=self.rnorm*self.rquat)
            if store:
                self.stored_norm = np.linalg.norm(answer)
                self.stored_valxyz = xyz.copy()
                self.stored_value = answer.copy()
            return answer

    def visualize(self, xyz):
        xyz = xyz.reshape(-1, 3)
        xsel = xyz[self.a, :]
        ysel = self.x0[self.a, :]
        xmean = np.mean(xsel,axis=0)
        ymean = np.mean(ysel,axis=0)
        answer = np.zeros((2, 3), dtype=float)
        answer[0, :] = xmean
        answer[1, :] = xmean + get_expmap(xsel, ysel, r=self.rnorm*self.rquat)*ang2bohr
        return answer

    def calcDiff(self, xyz1, xyz2=None, val2=None):
        """
        Return the difference of the internal coordinate
        calculated for (xyz1 - xyz2).
        """
        if xyz2 is None and val2 is None:
            raise RuntimeError("Provide exactly one of xyz2 and val2")
        elif xyz2 is not None and val2 is not None:
            raise RuntimeError("Provide exactly one of xyz2 and val2")
        val1 = self.value(xyz1)
        if xyz2 is not None:
            # The "second" coordinate set is cached separately
            xyz2 = xyz2.reshape(-1, 3)
            if np.max(np.abs(xyz2-self.stored_valxyz2)) < 1e-12:
                val2 = self.stored_value2.copy()
            else:
                val2 = self.value(xyz2, store=False)
                self.stored_valxyz2 = xyz2.copy()
                self.stored_value2 = val2.copy()
        # Calculate difference in rotation vectors, modulo n*2pi displacement vectors
        return calc_rot_vec_diff(val1, val2)

    def derivative(self, xyz):
        xyz = xyz.reshape(-1, 3)
        if np.max(np.abs(xyz-self.stored_derxyz)) < 1e-12:
            return self.stored_deriv
        else:
            xsel = xyz[self.a, :]
            ysel = self.x0[self.a, :]
            xmean = np.mean(xsel,axis=0)
            ymean = np.mean(ysel,axis=0)
            deriv_raw = get_expmap_der(xsel, ysel, r=self.rnorm*self.rquat)
            derivatives = np.zeros((xyz.shape[0], 3, 3), dtype=float)
            for i, a in enumerate(self.a):
                derivatives[a, :, :] = deriv_raw[i, :, :]
            self.stored_derxyz = xyz.copy()
            self.stored_deriv = derivatives.copy()
            return derivatives
        
    def second_derivative(self, xyz):
        xyz = xyz.reshape(-1, 3)
        if np.max(np.abs(xyz-self.stored_deriv2xyz)) < 1e-12:
            return self.stored_deriv2
        else:
            xsel = xyz[self.a, :]
            ysel = self.x0[self.a, :]
            xmean = np.mean(xsel,axis=0)
            ymean = np.mean(ysel,axis=0)
            deriv_raw, deriv2_raw = get_expmap_der(xsel, ysel, second=True, r=self.rnorm*self.rquat)
            second_derivatives = np.zeros((xyz.shape[0], 3, xyz.shape[0], 3, 3), dtype=float)
            for i, a in enumerate(self.a):
                for j, b in enumerate(self.a):
                    second_derivatives[a, :, b, :, :] = deriv2_raw[i, :, j, :, :]
            # derivatives, second_derivatives = get_expmap_der(xsel, ysel, second=True, r=self.rnorm*self.rquat)
            return second_derivatives
        
class RotationA(PrimitiveCoordinate):
    def __init__(self, a, x0, Rotators, w=1.0):
        self.a = tuple(sorted(a))
        self.x0 = x0
        self.w = w
        if self.a not in Rotators:
            Rotators[self.a] = Rotator(self.a, x0)
        self.Rotator = Rotators[self.a]
        self.isAngular = True
        self.isPeriodic = False

    def __repr__(self):
        # return "Rotation-A %s : Weight %.3f" % (' '.join([str(i+1) for i in self.a]), self.w)
        return "Rotation-A %s" % (commadash(self.a))

    def __eq__(self, other):
        if type(self) is not type(other): return False
        eq = set(self.a) == set(other.a)
        # if eq and np.sum((self.w-other.w)**2) > 1e-6:
        #     print "Warning: RotationA same atoms, different weights"
        # if eq and np.sum((self.x0-other.x0)**2) > 1e-6:
        #     print "Warning: RotationA same atoms, different reference positions"
        return eq

    def __ne__(self, other):
        return not self.__eq__(other)
        
    def value(self, xyz):
        return self.Rotator.value(xyz)[0]*self.w

    def calcDiff(self, xyz1, xyz2=None, val2=None):
        return self.Rotator.calcDiff(xyz1, xyz2, val2)[0]*self.w
        
    def derivative(self, xyz):
        der_all = self.Rotator.derivative(xyz)
        derivatives = der_all[:, :, 0]*self.w
        return derivatives

    def second_derivative(self, xyz):
        deriv2_all = self.Rotator.second_derivative(xyz)
        second_derivatives = deriv2_all[:, :, :, :, 0]*self.w
        return second_derivatives
    
class RotationB(PrimitiveCoordinate):
    def __init__(self, a, x0, Rotators, w=1.0):
        self.a = tuple(sorted(a))
        self.x0 = x0
        self.w = w
        if self.a not in Rotators:
            Rotators[self.a] = Rotator(self.a, x0)
        self.Rotator = Rotators[self.a]
        self.isAngular = True
        self.isPeriodic = False

    def __repr__(self):
        # return "Rotation-B %s : Weight %.3f" % (' '.join([str(i+1) for i in self.a]), self.w)
        return "Rotation-B %s" % (commadash(self.a))

    def __eq__(self, other):
        if type(self) is not type(other): return False
        eq = set(self.a) == set(other.a)
        # if eq and np.sum((self.w-other.w)**2) > 1e-6:
        #     print "Warning: RotationB same atoms, different weights"
        # if eq and np.sum((self.x0-other.x0)**2) > 1e-6:
        #     print "Warning: RotationB same atoms, different reference positions"
        return eq

    def __ne__(self, other):
        return not self.__eq__(other)
        
    def value(self, xyz):
        return self.Rotator.value(xyz)[1]*self.w
    
    def calcDiff(self, xyz1, xyz2=None, val2=None):
        return self.Rotator.calcDiff(xyz1, xyz2, val2)[1]*self.w
        
    def derivative(self, xyz):
        der_all = self.Rotator.derivative(xyz)
        derivatives = der_all[:, :, 1]*self.w
        return derivatives

    def second_derivative(self, xyz):
        deriv2_all = self.Rotator.second_derivative(xyz)
        second_derivatives = deriv2_all[:, :, :, :, 1]*self.w
        return second_derivatives

class RotationC(PrimitiveCoordinate):
    def __init__(self, a, x0, Rotators, w=1.0):
        self.a = tuple(sorted(a))
        self.x0 = x0
        self.w = w
        if self.a not in Rotators:
            Rotators[self.a] = Rotator(self.a, x0)
        self.Rotator = Rotators[self.a]
        self.isAngular = True
        self.isPeriodic = False

    def __repr__(self):
        # return "Rotation-C %s : Weight %.3f" % (' '.join([str(i+1) for i in self.a]), self.w)
        return "Rotation-C %s" % (commadash(self.a))

    def __eq__(self, other):
        if type(self) is not type(other): return False
        eq = set(self.a) == set(other.a)
        # if eq and np.sum((self.w-other.w)**2) > 1e-6:
        #     print "Warning: RotationC same atoms, different weights"
        # if eq and np.sum((self.x0-other.x0)**2) > 1e-6:
        #     print "Warning: RotationC same atoms, different reference positions"
        return eq

    def __ne__(self, other):
        return not self.__eq__(other)
        
    def value(self, xyz):
        return self.Rotator.value(xyz)[2]*self.w
        
    def calcDiff(self, xyz1, xyz2=None, val2=None):
        return self.Rotator.calcDiff(xyz1, xyz2, val2)[2]*self.w

    def derivative(self, xyz):
        der_all = self.Rotator.derivative(xyz)
        derivatives = der_all[:, :, 2]*self.w
        return derivatives

    def second_derivative(self, xyz):
        deriv2_all = self.Rotator.second_derivative(xyz)
        second_derivatives = deriv2_all[:, :, :, :, 2]*self.w
        return second_derivatives

class Distance(PrimitiveCoordinate):
    def __init__(self, a, b):
        self.a = a
        self.b = b
        if a == b:
            raise RuntimeError('a and b must be different')
        self.isAngular = False
        self.isPeriodic = False

    def __repr__(self):
        return "Distance %i-%i" % (self.a+1, self.b+1)
        
    def __eq__(self, other):
        if type(self) is not type(other): return False
        if self.a == other.a:
            if self.b == other.b:
                return True
        if self.a == other.b:
            if self.b == other.a:
                return True
        return False

    def __ne__(self, other):
        return not self.__eq__(other)
        
    def value(self, xyz):
        xyz = xyz.reshape(-1,3)
        a = self.a
        b = self.b
        return np.sqrt(np.sum((xyz[a]-xyz[b])**2))
    
    def derivative(self, xyz):
        xyz = xyz.reshape(-1,3)
        derivatives = np.zeros_like(xyz)
        m = self.a
        n = self.b
        u = (xyz[m] - xyz[n]) / np.linalg.norm(xyz[m] - xyz[n])
        derivatives[m, :] = u
        derivatives[n, :] = -u
        return derivatives

    def second_derivative(self, xyz):
        xyz = xyz.reshape(-1,3)
        deriv2 = np.zeros((xyz.shape[0], xyz.shape[1], xyz.shape[0], xyz.shape[1]))
        m = self.a
        n = self.b
        l = np.linalg.norm(xyz[m] - xyz[n])
        u = (xyz[m] - xyz[n]) / l
        mtx = (np.outer(u, u) - np.eye(3))/l
        deriv2[m, :, m, :] = -mtx
        deriv2[n, :, n, :] = -mtx
        deriv2[m, :, n, :] = mtx
        deriv2[n, :, m, :] = mtx
        return deriv2
    
class Angle(PrimitiveCoordinate):
    def __init__(self, a, b, c):
        self.a = a
        self.b = b
        self.c = c
        self.isAngular = True
        self.isPeriodic = False
        if len({a, b, c}) != 3:
            raise RuntimeError('a, b, and c must be different')

    def __repr__(self):
        return "Angle %i-%i-%i" % (self.a+1, self.b+1, self.c+1)

    def __eq__(self, other):
        if type(self) is not type(other): return False
        if self.b == other.b:
            if self.a == other.a:
                if self.c == other.c:
                    return True
            if self.a == other.c:
                if self.c == other.a:
                    return True
        return False

    def __ne__(self, other):
        return not self.__eq__(other)
        
    def value(self, xyz):
        xyz = xyz.reshape(-1,3)
        a = self.a
        b = self.b
        c = self.c
        # vector from first atom to central atom
        vector1 = xyz[a] - xyz[b]
        # vector from last atom to central atom
        vector2 = xyz[c] - xyz[b]
        # norm of the two vectors
        norm1 = np.sqrt(np.sum(vector1**2))
        norm2 = np.sqrt(np.sum(vector2**2))
        dot = np.dot(vector1, vector2)
        # Catch the edge case that very rarely this number is -1.
        if dot / (norm1 * norm2) <= -1.0:
            if (np.abs(dot / (norm1 * norm2)) + 1.0) < -1e-6:
                raise RuntimeError('Encountered invalid value in angle')
            return np.pi
        if dot / (norm1 * norm2) >= 1.0:
            if (np.abs(dot / (norm1 * norm2)) - 1.0) > 1e-6:
                raise RuntimeError('Encountered invalid value in angle')
            return 0.0
        return np.arccos(dot / (norm1 * norm2))

    def normal_vector(self, xyz):
        xyz = xyz.reshape(-1,3)
        a = self.a
        b = self.b
        c = self.c
        # vector from first atom to central atom
        vector1 = xyz[a] - xyz[b]
        # vector from last atom to central atom
        vector2 = xyz[c] - xyz[b]
        # norm of the two vectors
        norm1 = np.sqrt(np.sum(vector1**2))
        norm2 = np.sqrt(np.sum(vector2**2))
        crs = np.cross(vector1, vector2)
        crs /= np.linalg.norm(crs)
        return crs
        
    def derivative(self, xyz):
        xyz = xyz.reshape(-1,3)
        derivatives = np.zeros_like(xyz)
        m = self.a
        o = self.b
        n = self.c
        # Unit displacement vectors
        u_prime = (xyz[m] - xyz[o])
        u_norm = np.linalg.norm(u_prime)
        v_prime = (xyz[n] - xyz[o])
        v_norm = np.linalg.norm(v_prime)
        u = u_prime / u_norm
        v = v_prime / v_norm
        VECTOR1 = np.array([1, -1, 1]) / np.sqrt(3)
        VECTOR2 = np.array([-1, 1, 1]) / np.sqrt(3)
        if np.linalg.norm(u + v) < 1e-10 or np.linalg.norm(u - v) < 1e-10:
            # if they're parallel
            if ((np.linalg.norm(u + VECTOR1) < 1e-10) or
                    (np.linalg.norm(u - VECTOR2) < 1e-10)):
                # and they're parallel o [1, -1, 1]
                w_prime = np.cross(u, VECTOR2)
            else:
                w_prime = np.cross(u, VECTOR1)
        else:
            w_prime = np.cross(u, v)
        w = w_prime / np.linalg.norm(w_prime)
        term1 = np.cross(u, w) / u_norm
        term2 = np.cross(w, v) / v_norm
        derivatives[m, :] = term1
        derivatives[n, :] = term2
        derivatives[o, :] = -(term1 + term2)
        return derivatives

    def second_derivative(self, xyz):
        xyz = xyz.reshape(-1,3)
        deriv2 = np.zeros((xyz.shape[0], xyz.shape[1], xyz.shape[0], xyz.shape[1]))
        m = self.a
        o = self.b
        n = self.c
        # Unit displacement vectors
        u_prime = (xyz[m] - xyz[o])
        u_norm = np.linalg.norm(u_prime)
        v_prime = (xyz[n] - xyz[o])
        v_norm = np.linalg.norm(v_prime)
        u = u_prime / u_norm
        v = v_prime / v_norm
        # Deriv2 derivatives are set to zero in the case of parallel or antiparallel vectors
        if np.linalg.norm(u + v) < 1e-10 or np.linalg.norm(u - v) < 1e-10:
            return deriv2
        # cosine and sine of the bond angle
        cq = np.dot(u, v)
        sq = np.sqrt(1-cq**2)
        uu = np.outer(u, u)
        uv = np.outer(u, v)
        vv = np.outer(v, v)
        de = np.eye(3)
        term1 = (uv + uv.T - (3*uu - de)*cq)/(u_norm**2*sq)
        term2 = (uv + uv.T - (3*vv - de)*cq)/(v_norm**2*sq)
        term3 = (uu + vv - uv*cq   - de)/(u_norm*v_norm*sq)
        term4 = (uu + vv - uv.T*cq - de)/(u_norm*v_norm*sq)
        der1 = self.derivative(xyz)
        def zeta(a_, m_, n_):
            return (int(a_==m_) - int(a_==n_))
        for a in [m, n, o]:
            for b in [m, n, o]:
                deriv2[a, :, b, :] = (zeta(a, m, o)*zeta(b, m, o)*term1
                                      + zeta(a, n, o)*zeta(b, n, o)*term2
                                      + zeta(a, m, o)*zeta(b, n, o)*term3
                                      + zeta(a, n, o)*zeta(b, m, o)*term4
                                      - (cq/sq) * np.outer(der1[a], der1[b]))
        return deriv2

class LinearAngle(PrimitiveCoordinate):
    def __init__(self, a, b, c, axis):
        self.a = a
        self.b = b
        self.c = c
        self.axis = axis
        self.isAngular = False
        self.isPeriodic = False
        if len({a, b, c}) != 3:
            raise RuntimeError('a, b, and c must be different')
        self.e0 = None
        self.stored_dot2 = 0.0

    def reset(self, xyz):
        xyz = xyz.reshape(-1,3)
        a = self.a
        b = self.b
        c = self.c
        # Unit vector pointing from a to c.
        v = xyz[c] - xyz[a]
        ev = v / np.linalg.norm(v)
        # Cartesian axes.
        ex = np.array([1.0,0.0,0.0])
        ey = np.array([0.0,1.0,0.0])
        ez = np.array([0.0,0.0,1.0])
        self.e0 = [ex, ey, ez][np.argmin([np.dot(i, ev)**2 for i in [ex, ey, ez]])]
        self.stored_dot2 = 0.0

    def reposition_e0(self, xyz):
        """
        Project out the component of e0 that is parallel to ev. 
        This prevents linear angles from becoming parallel to e0, 
        which requires resetting the coordinate system.
        This function should be called at the end of each accepted step.
        """
        xyz = xyz.reshape(-1,3)
        a = self.a
        b = self.b
        c = self.c
        v = xyz[c] - xyz[a]
        ev = v / np.linalg.norm(v)
        dot = np.dot(ev, self.e0)
        self.e0 -= dot*ev
        self.e0 /= np.linalg.norm(self.e0)

    def __repr__(self):
        return "LinearAngle%s %i-%i-%i" % (["X","Y"][self.axis], self.a+1, self.b+1, self.c+1)

    def __eq__(self, other):
        if not hasattr(other, 'axis'): return False
        if self.axis is not other.axis: return False
        if type(self) is not type(other): return False
        if self.b == other.b:
            if self.a == other.a:
                if self.c == other.c:
                    return True
            if self.a == other.c:
                if self.c == other.a:
                    return True
        return False

    def __ne__(self, other):
        return not self.__eq__(other)

    def value(self, xyz):
        """
        This function measures the displacement of the BA and BC unit
        vectors in the linear angle "ABC". The displacements are measured
        along two axes that are perpendicular to the AC unit vector.
        """
        xyz = xyz.reshape(-1,3)
        a = self.a
        b = self.b
        c = self.c
        # Unit vector pointing from a to c.
        v = xyz[c] - xyz[a]
        ev = v / np.linalg.norm(v)
        if self.e0 is None: self.reset(xyz)
        e0 = self.e0
        self.stored_dot2 = np.dot(ev, e0)**2
        # Now make two unit vectors that are perpendicular to this one.
        c1 = np.cross(ev, e0)
        e1 = c1 / np.linalg.norm(c1)
        c2 = np.cross(ev, e1)
        e2 = c2 / np.linalg.norm(c2)
        # BA and BC unit vectors in ABC angle
        vba = xyz[a]-xyz[b]
        eba = vba / np.linalg.norm(vba)
        vbc = xyz[c]-xyz[b]
        ebc = vbc / np.linalg.norm(vbc)
        if self.axis == 0:
            answer = np.dot(eba, e1) + np.dot(ebc, e1)
        else:
            answer = np.dot(eba, e2) + np.dot(ebc, e2)
        return answer

    def visualize(self, xyz):
        xyz = xyz.reshape(-1,3)
        xsel = xyz[[self.a, self.b, self.c], :]
        xmean = np.mean(xsel,axis=0)
        a = self.a
        b = self.b
        c = self.c
        # Unit vector pointing from a to c.
        v = xyz[c] - xyz[a]
        ev = v / np.linalg.norm(v)
        if self.e0 is None: self.reset(xyz)
        e0 = self.e0
        self.stored_dot2 = np.dot(ev, e0)**2
        # Now make two unit vectors that are perpendicular to this one.
        c1 = np.cross(ev, e0)
        e1 = c1 / np.linalg.norm(c1)
        c2 = np.cross(ev, e1)
        e2 = c2 / np.linalg.norm(c2)
        # Visualize the rotated unit vectors.
        answer = np.zeros((3, 3), dtype=float)
        answer[0, :] = xmean
        answer[1, :] = xmean + e1*ang2bohr
        answer[2, :] = xmean + e2*ang2bohr
        return answer

    def derivative(self, xyz):
        xyz = xyz.reshape(-1,3)
        a = self.a
        b = self.b
        c = self.c
        derivatives = np.zeros_like(xyz)
        ## Finite difference derivatives
        ## fderivatives = np.zeros_like(xyz)
        ## h = 1e-6
        ## for u in range(xyz.shape[0]):
        ##     for v in range(3):
        ##         xyz[u, v] += h
        ##         vPlus = self.value(xyz)
        ##         xyz[u, v] -= 2*h
        ##         vMinus = self.value(xyz)
        ##         xyz[u, v] += h
        ##         fderivatives[u, v] = (vPlus-vMinus)/(2*h)
        # Unit vector pointing from a to c.
        v = xyz[c] - xyz[a]
        ev = v / np.linalg.norm(v)
        if self.e0 is None: self.reset(xyz)
        e0 = self.e0
        c1 = np.cross(ev, e0)
        e1 = c1 / np.linalg.norm(c1)
        c2 = np.cross(ev, e1)
        e2 = c2 / np.linalg.norm(c2)
        # BA and BC unit vectors in ABC angle
        vba = xyz[a]-xyz[b]
        eba = vba / np.linalg.norm(vba)
        vbc = xyz[c]-xyz[b]
        ebc = vbc / np.linalg.norm(vbc)
        # Derivative terms
        de0 = np.zeros((3, 3), dtype=float)
        dev = d_unit_vector(v)
        dc1 = d_cross_ab(ev, e0, dev, de0)
        de1 = np.dot(dc1, d_unit_vector(c1))
        dc2 = d_cross_ab(ev, e1, dev, de1)
        de2 = np.dot(dc2, d_unit_vector(c2))
        deba = d_unit_vector(vba)
        debc = d_unit_vector(vbc)
        if self.axis == 0:
            derivatives[a, :] = np.dot(deba, e1) + np.dot(-de1, eba) + np.dot(-de1, ebc)
            derivatives[b, :] = np.dot(-deba, e1) + np.dot(-debc, e1)
            derivatives[c, :] = np.dot(de1, eba) + np.dot(de1, ebc) + np.dot(debc, e1)
        else:
            derivatives[a, :] = np.dot(deba, e2) + np.dot(-de2, eba) + np.dot(-de2, ebc)
            derivatives[b, :] = np.dot(-deba, e2) + np.dot(-debc, e2)
            derivatives[c, :] = np.dot(de2, eba) + np.dot(de2, ebc) + np.dot(debc, e2)
        ## Finite difference derivatives
        ## if np.linalg.norm(derivatives - fderivatives) > 1e-6:
        ##     print np.linalg.norm(derivatives - fderivatives)
        ##     raise Exception()
        return derivatives
    
    def second_derivative(self, xyz):
        xyz = xyz.reshape(-1,3)
        a = self.a
        b = self.b
        c = self.c
        deriv2 = np.zeros((xyz.shape[0], 3, xyz.shape[0], 3), dtype=float)
        h = 1.0e-3
        for i in range(3):
            for j in range(3):
                ii = [a, b, c][i]
                xyz[ii, j] += h
                FPlus = self.derivative(xyz)
                xyz[ii, j] -= 2*h
                FMinus = self.derivative(xyz)
                xyz[ii, j] += h
                fderiv = (FPlus-FMinus)/(2*h)
                deriv2[ii, j, :, :] = fderiv
        return deriv2
    
class MultiAngle(PrimitiveCoordinate): # pragma: no cover
    def __init__(self, a, b, c):
        if type(a) is int:
            a = (a,)
        if type(c) is int:
            c = (c,)
        self.a = tuple(a)
        self.b = b
        self.c = tuple(c)
        self.isAngular = True
        self.isPeriodic = False
        if len({a, b, c}) != 3:
            raise RuntimeError('a, b, and c must be different')

    def __repr__(self):
        stra = ("("+','.join(["%i" % (i+1) for i in self.a])+")") if len(self.a) > 1 else "%i" % (self.a[0]+1)
        strc = ("("+','.join(["%i" % (i+1) for i in self.c])+")") if len(self.c) > 1 else "%i" % (self.c[0]+1)
        return "%sAngle %s-%i-%s" % ("Multi" if (len(self.a) > 1 or len(self.c) > 1) else "", stra, self.b+1, strc)

    def __eq__(self, other):
        if type(self) is not type(other): return False
        if self.b == other.b:
            if set(self.a) == set(other.a):
                if set(self.c) == set(other.c):
                    return True
            if set(self.a) == set(other.c):
                if set(self.c) == set(other.a):
                    return True
        return False

    def __ne__(self, other):
        return not self.__eq__(other)
        
    def value(self, xyz):
        xyz = xyz.reshape(-1,3)
        a = np.array(self.a)
        b = self.b
        c = np.array(self.c)
        xyza = np.mean(xyz[a], axis=0)
        xyzc = np.mean(xyz[c], axis=0)
        # vector from first atom to central atom
        vector1 = xyza - xyz[b]
        # vector from last atom to central atom
        vector2 = xyzc - xyz[b]
        # norm of the two vectors
        norm1 = np.sqrt(np.sum(vector1**2))
        norm2 = np.sqrt(np.sum(vector2**2))
        dot = np.dot(vector1, vector2)
        # Catch the edge case that very rarely this number is -1.
        if dot / (norm1 * norm2) <= -1.0:
            if (np.abs(dot / (norm1 * norm2)) + 1.0) < -1e-6:
                raise RuntimeError('Encountered invalid value in angle')
            return np.pi
        return np.arccos(dot / (norm1 * norm2))

    def normal_vector(self, xyz):
        xyz = xyz.reshape(-1,3)
        a = np.array(self.a)
        b = self.b
        c = np.array(self.c)
        xyza = np.mean(xyz[a], axis=0)
        xyzc = np.mean(xyz[c], axis=0)
        # vector from first atom to central atom
        vector1 = xyza - xyz[b]
        # vector from last atom to central atom
        vector2 = xyzc - xyz[b]
        # norm of the two vectors
        norm1 = np.sqrt(np.sum(vector1**2))
        norm2 = np.sqrt(np.sum(vector2**2))
        crs = np.cross(vector1, vector2)
        crs /= np.linalg.norm(crs)
        return crs
        
    def derivative(self, xyz):
        xyz = xyz.reshape(-1,3)
        derivatives = np.zeros_like(xyz)
        m = np.array(self.a)
        o = self.b
        n = np.array(self.c)
        xyzm = np.mean(xyz[m], axis=0)
        xyzn = np.mean(xyz[n], axis=0)
        # Unit displacement vectors
        u_prime = (xyzm - xyz[o])
        u_norm = np.linalg.norm(u_prime)
        v_prime = (xyzn - xyz[o])
        v_norm = np.linalg.norm(v_prime)
        u = u_prime / u_norm
        v = v_prime / v_norm
        VECTOR1 = np.array([1, -1, 1]) / np.sqrt(3)
        VECTOR2 = np.array([-1, 1, 1]) / np.sqrt(3)
        if np.linalg.norm(u + v) < 1e-10 or np.linalg.norm(u - v) < 1e-10:
            # if they're parallel
            if ((np.linalg.norm(u + VECTOR1) < 1e-10) or
                    (np.linalg.norm(u - VECTOR2) < 1e-10)):
                # and they're parallel o [1, -1, 1]
                w_prime = np.cross(u, VECTOR2)
            else:
                w_prime = np.cross(u, VECTOR1)
        else:
            w_prime = np.cross(u, v)
        w = w_prime / np.linalg.norm(w_prime)
        term1 = np.cross(u, w) / u_norm
        term2 = np.cross(w, v) / v_norm
        for i in m:
            derivatives[i, :] = term1/len(m)
        for i in n:
            derivatives[i, :] = term2/len(n)
        derivatives[o, :] = -(term1 + term2)
        return derivatives
    
    def second_derivative(self, xyz):
        raise NotImplementedError("Second derivatives have not been implemented for IC type %s" % self.__name__)

class Dihedral(PrimitiveCoordinate):
    def __init__(self, a, b, c, d):
        self.a = a
        self.b = b
        self.c = c
        self.d = d
        self.isAngular = True
        self.isPeriodic = True
        if len({a, b, c, d}) != 4:
            raise RuntimeError('a, b, c and d must be different')

    def __repr__(self):
        return "Dihedral %i-%i-%i-%i" % (self.a+1, self.b+1, self.c+1, self.d+1)

    def __eq__(self, other):
        if type(self) is not type(other): return False
        if self.a == other.a:
            if self.b == other.b:
                if self.c == other.c:
                    if self.d == other.d:
                        return True
        if self.a == other.d:
            if self.b == other.c:
                if self.c == other.b:
                    if self.d == other.a:
                        return True
        return False

    def __ne__(self, other):
        return not self.__eq__(other)
        
    def value(self, xyz):
        xyz = xyz.reshape(-1,3)
        a = self.a
        b = self.b
        c = self.c
        d = self.d
        vec1 = xyz[b] - xyz[a]
        vec2 = xyz[c] - xyz[b]
        vec3 = xyz[d] - xyz[c]
        cross1 = np.cross(vec2, vec3)
        cross2 = np.cross(vec1, vec2)
        arg1 = np.sum(np.multiply(vec1, cross1)) * \
               np.sqrt(np.sum(vec2**2))
        arg2 = np.sum(np.multiply(cross1, cross2))
        answer = np.arctan2(arg1, arg2)
        return answer
    
    def derivative(self, xyz):
        xyz = xyz.reshape(-1,3)
        derivatives = np.zeros_like(xyz)
        m = self.a
        o = self.b
        p = self.c
        n = self.d
        u_prime = (xyz[m] - xyz[o])
        w_prime = (xyz[p] - xyz[o])
        v_prime = (xyz[n] - xyz[p])
        u_norm = np.linalg.norm(u_prime)
        w_norm = np.linalg.norm(w_prime)
        v_norm = np.linalg.norm(v_prime)
        u = u_prime / u_norm
        w = w_prime / w_norm
        v = v_prime / v_norm
        if (1 - np.dot(u, w)**2) < 1e-6:
            term1 = np.cross(u, w) * 0
            term3 = np.cross(u, w) * 0
        else:
            term1 = np.cross(u, w) / (u_norm * (1 - np.dot(u, w)**2))
            term3 = np.cross(u, w) * np.dot(u, w) / (w_norm * (1 - np.dot(u, w)**2))
        if (1 - np.dot(v, w)**2) < 1e-6:
            term2 = np.cross(v, w) * 0
            term4 = np.cross(v, w) * 0
        else:
            term2 = np.cross(v, w) / (v_norm * (1 - np.dot(v, w)**2))
            term4 = np.cross(v, w) * np.dot(v, w) / (w_norm * (1 - np.dot(v, w)**2))
        # term1 = np.cross(u, w) / (u_norm * (1 - np.dot(u, w)**2))
        # term2 = np.cross(v, w) / (v_norm * (1 - np.dot(v, w)**2))
        # term3 = np.cross(u, w) * np.dot(u, w) / (w_norm * (1 - np.dot(u, w)**2))
        # term4 = np.cross(v, w) * np.dot(v, w) / (w_norm * (1 - np.dot(v, w)**2))
        derivatives[m, :] = term1
        derivatives[n, :] = -term2
        derivatives[o, :] = -term1 + term3 - term4
        derivatives[p, :] = term2 - term3 + term4
        return derivatives

    def second_derivative(self, xyz):
        xyz = xyz.reshape(-1,3)
        deriv2 = np.zeros((xyz.shape[0], xyz.shape[1], xyz.shape[0], xyz.shape[1]))
        m = self.a
        o = self.b
        p = self.c
        n = self.d
        u_prime = (xyz[m] - xyz[o])
        w_prime = (xyz[p] - xyz[o])
        v_prime = (xyz[n] - xyz[p])
        lu = np.linalg.norm(u_prime)
        lw = np.linalg.norm(w_prime)
        lv = np.linalg.norm(v_prime)
        u = u_prime / lu
        w = w_prime / lw
        v = v_prime / lv
        cu = np.dot(u, w)
        su = (1 - np.dot(u, w)**2)**0.5
        su4 = su**4
        cv = np.dot(v, w)
        sv = (1 - np.dot(v, w)**2)**0.5
        sv4 = sv**4
        if su < 1e-6 or sv < 1e-6 : return deriv2
        
        uxw = np.cross(u, w)
        vxw = np.cross(v, w)

        term1 = np.outer(uxw, w*cu - u)/(lu**2*su4)
        term2 = np.outer(vxw, -w*cv + v)/(lv**2*sv4)
        term3 = np.outer(uxw, w - 2*u*cu + w*cu**2)/(2*lu*lw*su4)
        term4 = np.outer(vxw, w - 2*v*cv + w*cv**2)/(2*lv*lw*sv4)
        term5 = np.outer(uxw, u + u*cu**2 - 3*w*cu + w*cu**3)/(2*lw**2*su4)
        term6 = np.outer(vxw,-v - v*cv**2 + 3*w*cv - w*cv**3)/(2*lw**2*sv4)
        term1 += term1.T
        term2 += term2.T
        term3 += term3.T
        term4 += term4.T
        term5 += term5.T
        term6 += term6.T
        def mk_amat(vec):
            amat = np.zeros((3,3))
            for i in range(3):
                for j in range(3):
                    if i == j: continue
                    k = 3 - i - j
                    amat[i, j] = vec[k] * (j-i) * ((-0.5)**np.abs(j-i))
            return amat
        term7 = mk_amat((-w*cu + u)/(lu*lw*su**2))
        term8 = mk_amat(( w*cv - v)/(lv*lw*sv**2))
        def zeta(a_, m_, n_):
            return (int(a_==m_) - int(a_==n_))
        # deriv2_terms = [np.zeros_like(deriv2) for i in range(9)]
        # Accumulate the second derivative
        for a in [m, n, o, p]:
            for b in [m, n, o, p]:
                deriv2[a, :, b, :] = (zeta(a, m, o)*zeta(b, m, o)*term1 +
                                      zeta(a, n, p)*zeta(b, n, p)*term2 +
                                      (zeta(a, m, o)*zeta(b, o, p) + zeta(a, p, o)*zeta(b, o, m))*term3 +
                                      (zeta(a, n, p)*zeta(b, p, o) + zeta(a, p, o)*zeta(b, n, p))*term4 +
                                      zeta(a, o, p)*zeta(b, p, o)*term5 +
                                      zeta(a, p, o)*zeta(b, o, p)*term6)
                if a != b:
                    deriv2[a, :, b, :] += ((zeta(a, m, o)*zeta(b, p, o) + zeta(a, p, o)*zeta(b, o, m))*term7 +
                                           (zeta(a, n, o)*zeta(b, p, o) + zeta(a, p, o)*zeta(b, o, n))*term8)
        return deriv2
                    
        # Accumulate a dictionary of contributions to the second derivatives by term (for debugging)
        #             deriv2_terms[7][a, :, b, :] = (zeta(a, m, o)*zeta(b, p, o) + zeta(a, p, o)*zeta(b, o, m))*term7
        #             deriv2_terms[8][a, :, b, :] = (zeta(a, n, o)*zeta(b, p, o) + zeta(a, p, o)*zeta(b, o, n))*term8
        #         deriv2_terms[1][a, :, b, :] = zeta(a, m, o)*zeta(b, m, o)*term1
        #         deriv2_terms[2][a, :, b, :] = zeta(a, n, p)*zeta(b, n, p)*term2
        #         deriv2_terms[3][a, :, b, :] = (zeta(a, m, o)*zeta(b, o, p) + zeta(a, p, o)*zeta(b, o, m))*term3
        #         deriv2_terms[4][a, :, b, :] = (zeta(a, n, p)*zeta(b, p, o) + zeta(a, p, o)*zeta(b, n, p))*term4
        #         deriv2_terms[5][a, :, b, :] = zeta(a, o, p)*zeta(b, p, o)*term5
        #         deriv2_terms[6][a, :, b, :] = zeta(a, p, o)*zeta(b, o, p)*term6
        # deriv2_terms[0] = deriv2.copy()
        # 
        #=======
        # Term-by-term checking of the second derivative.
        # Produces output such as:
        # 1x1x a:  0.0000 n:  0.0000 e:  0.0000 Terms: NNNNNNNN  0.0000  0.0000 -0.0000 -0.0000 -0.0000 -0.0000  0.0000  0.0000
        # 1x1y a:  0.3337 n:  0.3337 e:  0.0000 Terms: YNNNNNNN  0.3337  0.0000 -0.0000 -0.0000 -0.0000 -0.0000  0.0000  0.0000
        # 1x1z a:  0.0590 n:  0.0590 e: -0.0000 Terms: YNNNNNNN  0.0590  0.0000 -0.0000  0.0000 -0.0000  0.0000  0.0000  0.0000
        # 
        # def printTerm(strin, num):
        #     i = int(strin[0])-1
        #     j = 'xyz'.index(strin[1])
        #     k = int(strin[2])-1
        #     l = 'xyz'.index(strin[3])
        #     ana = deriv2_terms[0][i,j,k,l]
        #     err = ana-num
        #     correct = np.abs(num-ana) < 1e-5
        #     color = '\x1b[92m' if correct else '\x1b[91m'
        #     print('%i%s%i%s a: % .4f n: % .4f e: % .4f Terms: ' % (i+1, 'xyz'[j], k+1, 'xyz'[l], ana, num, err) +
        #           ''.join(["Y" if np.abs(deriv2_terms[m][i,j,k,l]) > 1e-5 else "N" for m in range(1, 9)]) + ' ' +
        #           ' '.join(["%s% .4f\x1b[0m" % (color if np.abs(deriv2_terms[m][i,j,k,l]) > 1e-5 else '',
        #                                         deriv2_terms[m][i,j,k,l]) for m in range(1, 9)]))
        # print("LP checking single term:")
        # printTerm('1x1x',  5.55112e-09)
        # printTerm('1x1y',  3.33702e-01)
        # printTerm('1x1z',  5.90389e-02)

class MultiDihedral(PrimitiveCoordinate): # pragma: no cover
    def __init__(self, a, b, c, d):
        if type(a) is int:
            a = (a, )
        if type(d) is int:
            d = (d, )
        self.a = tuple(a)
        self.b = b
        self.c = c
        self.d = tuple(d)
        self.isAngular = True
        self.isPeriodic = True
        if len({a, b, c, d}) != 4:
            raise RuntimeError('a, b, c and d must be different')

    def __repr__(self):
        stra = ("("+','.join(["%i" % (i+1) for i in self.a])+")") if len(self.a) > 1 else "%i" % (self.a[0]+1)
        strd = ("("+','.join(["%i" % (i+1) for i in self.d])+")") if len(self.d) > 1 else "%i" % (self.d[0]+1)
        return "%sDihedral %s-%i-%i-%s" % ("Multi" if (len(self.a) > 1 or len(self.d) > 1) else "", stra, self.b+1, self.c+1, strd)

    def __eq__(self, other):
        if type(self) is not type(other): return False
        if set(self.a) == set(other.a):
            if self.b == other.b:
                if self.c == other.c:
                    if set(self.d) == set(other.d):
                        return True
        if set(self.a) == set(other.d):
            if self.b == other.c:
                if self.c == other.b:
                    if set(self.d) == set(other.a):
                        return True
        return False

    def __ne__(self, other):
        return not self.__eq__(other)
        
    def value(self, xyz):
        xyz = xyz.reshape(-1,3)
        a = np.array(self.a)
        b = self.b
        c = self.c
        d = np.array(self.d)
        xyza = np.mean(xyz[a], axis=0)
        xyzd = np.mean(xyz[d], axis=0)
        
        vec1 = xyz[b] - xyza
        vec2 = xyz[c] - xyz[b]
        vec3 = xyzd - xyz[c]
        cross1 = np.cross(vec2, vec3)
        cross2 = np.cross(vec1, vec2)
        arg1 = np.sum(np.multiply(vec1, cross1)) * \
               np.sqrt(np.sum(vec2**2))
        arg2 = np.sum(np.multiply(cross1, cross2))
        answer = np.arctan2(arg1, arg2)
        return answer
    
    def derivative(self, xyz):
        xyz = xyz.reshape(-1,3)
        derivatives = np.zeros_like(xyz)
        m = np.array(self.a)
        o = self.b
        p = self.c
        n = np.array(self.d)
        xyzm = np.mean(xyz[m], axis=0)
        xyzn = np.mean(xyz[n], axis=0)
        
        u_prime = (xyzm - xyz[o])
        w_prime = (xyz[p] - xyz[o])
        v_prime = (xyzn - xyz[p])
        u_norm = np.linalg.norm(u_prime)
        w_norm = np.linalg.norm(w_prime)
        v_norm = np.linalg.norm(v_prime)
        u = u_prime / u_norm
        w = w_prime / w_norm
        v = v_prime / v_norm
        if (1 - np.dot(u, w)**2) < 1e-6:
            term1 = np.cross(u, w) * 0
            term3 = np.cross(u, w) * 0
        else:
            term1 = np.cross(u, w) / (u_norm * (1 - np.dot(u, w)**2))
            term3 = np.cross(u, w) * np.dot(u, w) / (w_norm * (1 - np.dot(u, w)**2))
        if (1 - np.dot(v, w)**2) < 1e-6:
            term2 = np.cross(v, w) * 0
            term4 = np.cross(v, w) * 0
        else:
            term2 = np.cross(v, w) / (v_norm * (1 - np.dot(v, w)**2))
            term4 = np.cross(v, w) * np.dot(v, w) / (w_norm * (1 - np.dot(v, w)**2))
        # term1 = np.cross(u, w) / (u_norm * (1 - np.dot(u, w)**2))
        # term2 = np.cross(v, w) / (v_norm * (1 - np.dot(v, w)**2))
        # term3 = np.cross(u, w) * np.dot(u, w) / (w_norm * (1 - np.dot(u, w)**2))
        # term4 = np.cross(v, w) * np.dot(v, w) / (w_norm * (1 - np.dot(v, w)**2))
        for i in self.a:
            derivatives[i, :] = term1/len(self.a)
        for i in self.d:
            derivatives[i, :] = -term2/len(self.d)
        derivatives[o, :] = -term1 + term3 - term4
        derivatives[p, :] = term2 - term3 + term4
        return derivatives
    
    def second_derivative(self, xyz):
        raise NotImplementedError("Second derivatives have not been implemented for IC type %s" % self.__name__)

class OutOfPlane(PrimitiveCoordinate):
    def __init__(self, a, b, c, d):
        self.a = a
        self.b = b
        self.c = c
        self.d = d
        self.isAngular = True
        self.isPeriodic = True
        if len({a, b, c, d}) != 4:
            raise RuntimeError('a, b, c and d must be different')

    def __repr__(self):
        return "Out-of-Plane %i-%i-%i-%i" % (self.a+1, self.b+1, self.c+1, self.d+1)

    def __eq__(self, other):
        if type(self) is not type(other): return False
        if self.a == other.a:
            if {self.b, self.c, self.d} == {other.b, other.c, other.d}:
                if [self.b, self.c, self.d] != [other.b, other.c, other.d]:
                    logger.warning("Warning: OutOfPlane atoms are the same, ordering is different\n")
                return True
        #     if self.b == other.b:
        #         if self.c == other.c:
        #             if self.d == other.d:
        #                 return True
        # if self.a == other.d:
        #     if self.b == other.c:
        #         if self.c == other.b:
        #             if self.d == other.a:
        #                 return True
        return False

    def __ne__(self, other):
        return not self.__eq__(other)
        
    def value(self, xyz):
        xyz = xyz.reshape(-1,3)
        a = self.a
        b = self.b
        c = self.c
        d = self.d
        vec1 = xyz[b] - xyz[a]
        vec2 = xyz[c] - xyz[b]
        vec3 = xyz[d] - xyz[c]
        cross1 = np.cross(vec2, vec3)
        cross2 = np.cross(vec1, vec2)
        arg1 = np.sum(np.multiply(vec1, cross1)) * \
               np.sqrt(np.sum(vec2**2))
        arg2 = np.sum(np.multiply(cross1, cross2))
        answer = np.arctan2(arg1, arg2)
        return answer
        
    def derivative(self, xyz):
        xyz = xyz.reshape(-1,3)
        derivatives = np.zeros_like(xyz)
        m = self.a
        o = self.b
        p = self.c
        n = self.d
        u_prime = (xyz[m] - xyz[o])
        w_prime = (xyz[p] - xyz[o])
        v_prime = (xyz[n] - xyz[p])
        u_norm = np.linalg.norm(u_prime)
        w_norm = np.linalg.norm(w_prime)
        v_norm = np.linalg.norm(v_prime)
        u = u_prime / u_norm
        w = w_prime / w_norm
        v = v_prime / v_norm
        if (1 - np.dot(u, w)**2) < 1e-6:
            term1 = np.cross(u, w) * 0
            term3 = np.cross(u, w) * 0
        else:
            term1 = np.cross(u, w) / (u_norm * (1 - np.dot(u, w)**2))
            term3 = np.cross(u, w) * np.dot(u, w) / (w_norm * (1 - np.dot(u, w)**2))
        if (1 - np.dot(v, w)**2) < 1e-6:
            term2 = np.cross(v, w) * 0
            term4 = np.cross(v, w) * 0
        else:
            term2 = np.cross(v, w) / (v_norm * (1 - np.dot(v, w)**2))
            term4 = np.cross(v, w) * np.dot(v, w) / (w_norm * (1 - np.dot(v, w)**2))
        # term1 = np.cross(u, w) / (u_norm * (1 - np.dot(u, w)**2))
        # term2 = np.cross(v, w) / (v_norm * (1 - np.dot(v, w)**2))
        # term3 = np.cross(u, w) * np.dot(u, w) / (w_norm * (1 - np.dot(u, w)**2))
        # term4 = np.cross(v, w) * np.dot(v, w) / (w_norm * (1 - np.dot(v, w)**2))
        derivatives[m, :] = term1
        derivatives[n, :] = -term2
        derivatives[o, :] = -term1 + term3 - term4
        derivatives[p, :] = term2 - term3 + term4
        return derivatives

    def second_derivative(self, xyz):
        xyz = xyz.reshape(-1,3)
        a = self.a
        b = self.b
        c = self.c
        d = self.d
        deriv2 = np.zeros((xyz.shape[0], 3, xyz.shape[0], 3), dtype=float)
        h = 1.0e-3
        for i in range(4):
            for j in range(3):
                ii = [a, b, c, d][i]
                xyz[ii, j] += h
                FPlus = self.derivative(xyz)
                xyz[ii, j] -= 2*h
                FMinus = self.derivative(xyz)
                xyz[ii, j] += h
                fderiv = (FPlus-FMinus)/(2*h)
                deriv2[ii, j, :, :] = fderiv
        return deriv2

def convert_angstroms_degrees(prims, values):
    """ Convert values of primitive ICs (or differences) from
    weighted atomic units to Angstroms and degrees. """
    converted = np.array(values).copy()
    for ic, c in enumerate(prims):
        if type(c) in [TranslationX, TranslationY, TranslationZ]:
            w = 1.0
        elif hasattr(c, 'w'):
            w = c.w
        else:
            w = 1.0
        if type(c) in [TranslationX, TranslationY, TranslationZ, CartesianX, CartesianY, CartesianZ, Distance, LinearAngle]:
            factor = bohr2ang
        elif c.isAngular:
            factor = 180.0 / np.pi
        converted[ic] /= w
        converted[ic] *= factor
    return converted

CacheWarning = False

class InternalCoordinates(object):
    def __init__(self):
        self.stored_wilsonB = OrderedDict()

    def addConstraint(self, cPrim, cVal):
        raise NotImplementedError("Constraints not supported with Cartesian coordinates")

    def haveConstraints(self):
        raise NotImplementedError("Constraints not supported with Cartesian coordinates")

    def augmentGH(self, xyz, G, H):
        raise NotImplementedError("Constraints not supported with Cartesian coordinates")

    def calcGradProj(self, xyz, gradx):
        raise NotImplementedError("Constraints not supported with Cartesian coordinates")

    def clearCache(self):
        self.stored_wilsonB = OrderedDict()

    def wilsonB(self, xyz):
        """
        Given Cartesian coordinates xyz, return the Wilson B-matrix
        given by dq_i/dx_j where x is flattened (i.e. x1, y1, z1, x2, y2, z2)
        """
        global CacheWarning
        t0 = time.time()
        xhash = hash(xyz.tostring())
        ht = time.time() - t0
        if xhash in self.stored_wilsonB:
            ans = self.stored_wilsonB[xhash]
            return ans
        WilsonB = []
        Der = self.derivatives(xyz)
        for i in range(Der.shape[0]):
            WilsonB.append(Der[i].flatten())
        self.stored_wilsonB[xhash] = np.array(WilsonB)
        if len(self.stored_wilsonB) > 1000 and not CacheWarning:
            logger.warning("\x1b[91mWarning: more than 1000 B-matrices stored, memory leaks likely\x1b[0m\n")
            CacheWarning = True
        ans = np.array(WilsonB)
        return ans

    def GMatrix(self, xyz):
        """
        Given Cartesian coordinates xyz, return the G-matrix
        given by G = BuBt where u is an arbitrary matrix (default to identity)
        """
        Bmat = self.wilsonB(xyz)
        BuBt = np.dot(Bmat,Bmat.T)
        return BuBt

    def GInverse_SVD(self, xyz):
        xyz = xyz.reshape(-1,3)
        # Perform singular value decomposition
        click()
        loops = 0
        while True:
            try:
                G = self.GMatrix(xyz)
                time_G = click()
                U, S, VT = np.linalg.svd(G)
                time_svd = click()
            except np.linalg.LinAlgError:
                logger.warning("\x1b[1;91m SVD fails, perturbing coordinates and trying again\x1b[0m\n")
                xyz = xyz + 1e-2*np.random.random(xyz.shape)
                loops += 1
                if loops == 10:
                    raise RuntimeError('SVD failed too many times')
                continue
            break
        # print "Build G: %.3f SVD: %.3f" % (time_G, time_svd),
        V = VT.T
        UT = U.T
        Sinv = np.zeros_like(S)
        LargeVals = 0
        for ival, value in enumerate(S):
            # print "%.5e % .5e" % (ival,value)
            if np.abs(value) > 1e-6:
                LargeVals += 1
                Sinv[ival] = 1/value
        # print "%i atoms; %i/%i singular values are > 1e-6" % (xyz.shape[0], LargeVals, len(S))
        Sinv = np.diag(Sinv)
        Inv = multi_dot([V, Sinv, UT])
        return Inv

    def GInverse_EIG(self, xyz):
        xyz = xyz.reshape(-1,3)
        click()
        G = self.GMatrix(xyz)
        time_G = click()
        Gi = np.linalg.inv(G)
        time_inv = click()
        # print "G-time: %.3f Inv-time: %.3f" % (time_G, time_inv)
        return Gi

    def checkFiniteDifferenceGrad(self, xyz):
        xyz = xyz.reshape(-1,3)
        Analytical = self.derivatives(xyz)
        FiniteDifference = np.zeros_like(Analytical)
        h = 1e-5
        for i in range(xyz.shape[0]):
            for j in range(3):
                x1 = xyz.copy()
                x2 = xyz.copy()
                x1[i,j] += h
                x2[i,j] -= h
                PMDiff = self.calcDiff(x1,x2)
                FiniteDifference[:,i,j] = PMDiff/(2*h)
        logger.info("-=# Now checking first derivatives of internal coordinates w/r.t. Cartesians #=-\n")
        for i in range(Analytical.shape[0]):
            title = "%20s : %20s" % ("IC %i/%i" % (i+1, Analytical.shape[0]), self.Internals[i])
            lines = [title]
            maxerr = 0.0
            for j in range(Analytical.shape[1]):
                lines.append("Atom %i" % (j+1))
                for k in range(Analytical.shape[2]):
                    error = Analytical[i,j,k] - FiniteDifference[i,j,k]
                    if np.abs(error) > 1e-5:
                        color = "\x1b[91m"
                    else:
                        color = "\x1b[92m"
                    lines.append("%s % .5e % .5e %s% .5e\x1b[0m" % ("xyz"[k], Analytical[i,j,k], FiniteDifference[i,j,k], color, Analytical[i,j,k] - FiniteDifference[i,j,k]))
                    if maxerr < np.abs(error):
                        maxerr = np.abs(error)
            if maxerr > 1e-5:
                logger.info('\n'.join(lines)+'\n')
            logger.info("%s : Max Error = %.5e\n" % (title, maxerr))
        logger.info("Finite-difference Finished\n")
        return FiniteDifference

    def checkFiniteDifferenceHess(self, xyz):
        xyz = xyz.reshape(-1,3)
        Analytical = self.second_derivatives(xyz)
        FiniteDifference = np.zeros_like(Analytical)
        h = 1e-4
        verbose = False
        logger.info("-=# Now checking second derivatives of internal coordinates w/r.t. Cartesians #=-\n")
        for j in range(xyz.shape[0]):
            for m in range(3):
                for k in range(xyz.shape[0]):
                    for n in range(3):
                        x1 = xyz.copy()
                        x2 = xyz.copy()
                        x3 = xyz.copy()
                        x4 = xyz.copy()
                        x1[j, m] += h
                        x1[k, n] += h # (+, +)
                        x2[j, m] += h
                        x2[k, n] -= h # (+, -)
                        x3[j, m] -= h
                        x3[k, n] += h # (-, +)
                        x4[j, m] -= h
                        x4[k, n] -= h # (-, -)
                        PMDiff1 = self.calcDiff(x1, x2)
                        PMDiff2 = self.calcDiff(x4, x3)
                        FiniteDifference[:, j, m, k, n] += (PMDiff1+PMDiff2)/(4*h**2)
        #                 print('\r%i %i' % (j, k), end='')
        # print()
        for i in range(Analytical.shape[0]):
            title = "%20s : %20s" % ("IC %i/%i" % (i+1, Analytical.shape[0]), self.Internals[i])
            lines = [title]
            if verbose: logger.info(title+'\n')
            maxerr = 0.0
            numerr = 0
            for j in range(Analytical.shape[1]):
                for m in range(Analytical.shape[2]):
                    for k in range(Analytical.shape[3]):
                        for n in range(Analytical.shape[4]):
                            ana = Analytical[i,j,m,k,n]
                            fin = FiniteDifference[i,j,m,k,n]
                            error = ana - fin
                            message = "Atom %i %s %i %s a: % 12.5e n: % 12.5e e: % 12.5e %s" % (j+1, 'xyz'[m], k+1, 'xyz'[n], ana, fin,
                                                                                                error, 'X' if np.abs(error)>1e-5 else '')
                            if np.abs(error)>1e-5:
                                numerr += 1
                            if (ana != 0.0 or fin != 0.0) and verbose:
                                logger.info(message+'\n')
                            lines.append(message)
                            if maxerr < np.abs(error):
                                maxerr = np.abs(error)
            if maxerr > 1e-5 and not verbose:
                logger.info('\n'.join(lines)+'\n')
            logger.info("%s : Max Error = % 12.5e (%i above threshold)\n" % (title, maxerr, numerr))
        logger.info("Finite-difference Finished\n")
        return FiniteDifference
        
    def calcGrad(self, xyz, gradx):
        q0 = self.calculate(xyz)
        Ginv = self.GInverse(xyz)
        Bmat = self.wilsonB(xyz)
        # Internal coordinate gradient
        # Gq = np.matrix(Ginv)*np.matrix(Bmat)*np.matrix(gradx).T
        Gq = multi_dot([Ginv, Bmat, gradx.T])
        return Gq.flatten()

    def calcHess(self, xyz, gradx, hessx):
        """
        Compute the internal coordinate Hessian. 
        Expects Cartesian coordinates to be provided in a.u.
        """
        xyz = xyz.flatten()
        q0 = self.calculate(xyz)
        Ginv = self.GInverse(xyz)
        Bmat = self.wilsonB(xyz)
        Gq = self.calcGrad(xyz, gradx)
        deriv2 = self.second_derivatives(xyz)
        Bmatp = deriv2.reshape(deriv2.shape[0], xyz.shape[0], xyz.shape[0])
        Hx_BptGq = hessx - np.einsum('pmn,p->mn',Bmatp,Gq)
        Hq = np.einsum('ps,sm,mn,nr,rq', Ginv, Bmat, Hx_BptGq, Bmat.T, Ginv, optimize=True)
        return Hq

    def calcHessCart(self, xyz, gradq, hessq):
        """
        Compute the Cartesian Hessian given internal coordinate gradient and Hessian. 
        Returns the answer in a.u.
        """
        xyz = xyz.flatten()
        Bmat = self.wilsonB(xyz)
        deriv2 = self.second_derivatives(xyz)
        Bmatp = deriv2.reshape(deriv2.shape[0], xyz.shape[0], xyz.shape[0])
        BptGq = np.einsum('pmn,p->mn',Bmatp,gradq)
        Hx = np.einsum('ai,ab,bj->ij', Bmat, hessq, Bmat, optimize=True)
        Hx += BptGq
        return Hx
    
    def readCache(self, xyz, dQ):
        if not hasattr(self, 'stored_xyz'):
            return None
        xyz = xyz.flatten()
        dQ = dQ.flatten()
        if np.linalg.norm(self.stored_xyz - xyz) < 1e-10:
            if np.linalg.norm(self.stored_dQ - dQ) < 1e-10:
                return self.stored_newxyz
        return None

    def writeCache(self, xyz, dQ, newxyz):
        xyz = xyz.flatten()
        dQ = dQ.flatten()
        newxyz = newxyz.flatten()
        self.stored_xyz = xyz.copy()
        self.stored_dQ = dQ.copy()
        self.stored_newxyz = newxyz.copy()

    def newCartesian(self, xyz, dQ, verbose=True):
        cached = self.readCache(xyz, dQ)
        if cached is not None:
            # print "Returning cached result"
            return cached
        xyz1 = xyz.copy()
        dQ1 = dQ.copy()
        # Iterate until convergence:
        microiter = 0
        ndqs = []
        rmsds = []
        self.bork = False
        # Damping factor
        damp = 1.0
        # Function to exit from loop
        if verbose >= 2: logger.info("    InternalCoordinates.newCartesian converting internal to Cartesian step\n")
        def finish(microiter, rmsdt, ndqt, xyzsave, xyz_iter1):
            if ndqt > 1e-1:
                if verbose: logger.info("      newCartesian Iter: %i Failed to obtain coordinates (rmsd = %.3e |dQ| = %.3e)\n" % (microiter, rmsdt, ndqt))
                self.bork = True
                self.writeCache(xyz, dQ, xyz_iter1)
                return xyz_iter1.flatten()
            elif ndqt > 1e-3:
                if verbose: logger.info("      newCartesian Iter: %i Approximate coordinates obtained (rmsd = %.3e |dQ| = %.3e)\n" % (microiter, rmsdt, ndqt))
            else:
                if verbose: logger.info("      newCartesian Iter: %i Cartesian coordinates obtained (rmsd = %.3e |dQ| = %.3e)\n" % (microiter, rmsdt, ndqt))
            self.writeCache(xyz, dQ, xyzsave)
            return xyzsave.flatten()
        fail_counter = 0
        while True:
            microiter += 1
            Bmat = self.wilsonB(xyz1)
            Ginv = self.GInverse(xyz1)
            # Get new Cartesian coordinates
            dxyz = damp*multi_dot([Bmat.T,Ginv,dQ1.T])
            xyz2 = xyz1 + np.array(dxyz).flatten()
            if microiter == 1:
                xyzsave = xyz2.copy()
                xyz_iter1 = xyz2.copy()
            # Calculate the actual change in internal coordinates
            dQ_actual = self.calcDiff(xyz2, xyz1)
            rmsd = np.sqrt(np.mean((np.array(xyz2-xyz1).flatten())**2))
            ndq = np.linalg.norm(dQ1-dQ_actual)
            if len(ndqs) > 0:
                if ndq > ndqt:
                    if verbose >= 2: logger.info("      newCartesian Iter: %i Err-dQ (Best) = %.5e (%.5e) RMSD: %.5e Damp: %.5e (Bad)\n" % (microiter, ndq, ndqt, rmsd, damp))
                    damp /= 2
                    fail_counter += 1
                    # xyz2 = xyz1.copy()
                else:
                    if verbose >= 2: logger.info("      newCartesian Iter: %i Err-dQ (Best) = %.5e (%.5e) RMSD: %.5e Damp: %.5e (Good)\n" % (microiter, ndq, ndqt, rmsd, damp))
                    fail_counter = 0
                    damp = min(damp*1.2, 1.0)
                    rmsdt = rmsd
                    ndqt = ndq
                    xyzsave = xyz2.copy()
            else:
                if verbose >= 2: logger.info("      newCartesian Iter: %i Err-dQ = %.5e RMSD: %.5e Damp: %.5e\n" % (microiter, ndq, rmsd, damp))
                rmsdt = rmsd
                ndqt = ndq
            ndqs.append(ndq)
            rmsds.append(rmsd)
            # Check convergence / fail criteria
            if rmsd < 1e-6 or ndq < 1e-6:
                return finish(microiter, rmsdt, ndqt, xyzsave, xyz_iter1)
            if fail_counter >= 5:
                return finish(microiter, rmsdt, ndqt, xyzsave, xyz_iter1)
            if microiter == 50:
                return finish(microiter, rmsdt, ndqt, xyzsave, xyz_iter1)
            # Figure out the further change needed
            dQ1 = dQ1 - dQ_actual
            xyz1 = xyz2.copy()
            
class PrimitiveInternalCoordinates(InternalCoordinates):
    def __init__(self, molecule, connect=False, addcart=False, constraints=None, cvals=None, **kwargs):
        super(PrimitiveInternalCoordinates, self).__init__()
        self.connect = connect
        self.addcart = addcart
        self.Internals = []
        self.cPrims = []
        self.cVals = []
        self.Rotators = OrderedDict()
        self.elem = molecule.elem
        for i in range(len(molecule)):
            self.makePrimitives(molecule[i], connect, addcart)
        # Assume we're using the first image for constraints
        self.makeConstraints(molecule[0], constraints, cvals)
        # Reorder primitives for checking with cc's code in TC.
        # Note that reorderPrimitives() _must_ be updated with each new InternalCoordinate class written.
        self.reorderPrimitives()

    def makePrimitives(self, molecule, connect, addcart):
        # force_bonds=False is set because we don't want to override
        # bond order-based bonds that may have been obtained earlier.
        molecule.build_topology(force_bonds=False)
        connect_isolated = True
        if 'resid' in molecule.Data.keys():
            frags = []
            residues = []
            current_resid = -1
            for i in range(molecule.na):
                if molecule.resid[i] != current_resid:
                    residues.append([i])
                    current_resid = molecule.resid[i]
                else:
                    residues[-1].append(i)
            # A single residue is not always guaranteed to be contiguous
            for res in residues:
                residue_select = molecule.atom_select(res)
                residue_select.build_topology(force_bonds=False)
                for sub_mol in residue_select.molecules:
                    frags.append([res[i] for i in sub_mol])
        else:
            frags = [list(m.nodes()) for m in molecule.molecules]
            if connect_isolated:
                isolates = [list(m.nodes())[0] for m in molecule.molecules if len(m.nodes()) == 1]
                for i in isolates:
                    j = molecule.get_closest_atom(i, pbc=False)[0]
                    logger.info("Creating artifical bond to isolated atom: %i-%i\n" % (i+1, j+1))
                    molecule.bonds.append((i, j))
                old_read_bonds = molecule.top_settings['read_bonds']
                molecule.top_settings['read_bonds'] = True
                molecule.build_topology(force_bonds=False)
                molecule.top_settings['read_bonds'] = old_read_bonds
                frags = [list(m.nodes()) for m in molecule.molecules]
            
        # coordinates in Angstrom
        coords = molecule.xyzs[0].flatten()
        # Make a distance matrix mapping atom pairs to interatomic distances
        AtomIterator, dxij = molecule.distance_matrix(pbc=False)
        D = {}
        for i, j in zip(AtomIterator, dxij[0]):
            assert i[0] < i[1]
            D[tuple(i)] = j
        dgraph = nx.Graph()
        for i in range(molecule.na):
            dgraph.add_node(i)
        for k, v in D.items():
            dgraph.add_edge(k[0], k[1], weight=v)
        mst = sorted(list(nx.minimum_spanning_edges(dgraph, data=False)))
        # Build a list of noncovalent distances
        noncov = []
        # Connect all non-bonded fragments together
        for edge in mst:
            if edge not in list(molecule.topology.edges()):
                # print "Adding %s from minimum spanning tree" % str(edge)
                if connect:
                    molecule.topology.add_edge(edge[0], edge[1])
                    noncov.append(edge)
        if not connect:
            if addcart:
                for i in range(molecule.na):
                    self.add(CartesianX(i, w=1.0))
                    self.add(CartesianY(i, w=1.0))
                    self.add(CartesianZ(i, w=1.0))
            else:
                for i in frags:
                    if len(i) >= 2:
                        self.add(TranslationX(i, w=np.ones(len(i))/len(i)))
                        self.add(TranslationY(i, w=np.ones(len(i))/len(i)))
                        self.add(TranslationZ(i, w=np.ones(len(i))/len(i)))
                        # Reference coordinates are given in Bohr.
                        sel = coords.reshape(-1,3)[i,:] * ang2bohr
                        sel -= np.mean(sel, axis=0)
                        rg = np.sqrt(np.mean(np.sum(sel**2, axis=1)))
                        self.add(RotationA(i, coords * ang2bohr, self.Rotators, w=rg))
                        self.add(RotationB(i, coords * ang2bohr, self.Rotators, w=rg))
                        self.add(RotationC(i, coords * ang2bohr, self.Rotators, w=rg))
                    else:
                        for j in i:
                            self.add(CartesianX(j, w=1.0))
                            self.add(CartesianY(j, w=1.0))
                            self.add(CartesianZ(j, w=1.0))
        add_tr = False
        if add_tr:
            i = range(molecule.na)
            self.add(TranslationX(i, w=np.ones(len(i))/len(i)))
            self.add(TranslationY(i, w=np.ones(len(i))/len(i)))
            self.add(TranslationZ(i, w=np.ones(len(i))/len(i)))
            # Reference coordinates are given in Bohr.
            sel = coords.reshape(-1,3)[i,:] * ang2bohr
            sel -= np.mean(sel, axis=0)
            rg = np.sqrt(np.mean(np.sum(sel**2, axis=1)))
            self.add(RotationA(i, coords * ang2bohr, self.Rotators, w=rg))
            self.add(RotationB(i, coords * ang2bohr, self.Rotators, w=rg))
            self.add(RotationC(i, coords * ang2bohr, self.Rotators, w=rg))

        # # Build a list of noncovalent distances
        # noncov = []
        # # Connect all non-bonded fragments together
        # while True:
        #     # List of disconnected fragments
        #     subg = list(nx.connected_component_subgraphs(molecule.topology))
        #     # Break out of loop if all fragments are connected
        #     if len(subg) == 1: break
        #     # Find the smallest interatomic distance between any pair of fragments
        #     minD = 1e10
        #     for i in range(len(subg)):
        #         for j in range(i):
        #             for a in subg[i].nodes():
        #                 for b in subg[j].nodes():
        #                     if D[(min(a,b), max(a,b))] < minD:
        #                         minD = D[(min(a,b), max(a,b))]
        #     # Next, create one connection between pairs of fragments that have a
        #     # close-contact distance of at most 1.2 times the minimum found above
        #     for i in range(len(subg)):
        #         for j in range(i):
        #             tminD = 1e10
        #             conn = False
        #             conn_a = None
        #             conn_b = None
        #             for a in subg[i].nodes():
        #                 for b in subg[j].nodes():
        #                     if D[(min(a,b), max(a,b))] < tminD:
        #                         tminD = D[(min(a,b), max(a,b))]
        #                         conn_a = min(a,b)
        #                         conn_b = max(a,b)
        #                     if D[(min(a,b), max(a,b))] <= 1.3*minD:
        #                         conn = True
        #             if conn:
        #                 molecule.topology.add_edge(conn_a, conn_b)
        #                 noncov.append((conn_a, conn_b))

        # Add an internal coordinate for all interatomic distances
        for (a, b) in molecule.topology.edges():
            self.add(Distance(a, b))

        # Add an internal coordinate for all angles
        # LinThre = 0.99619469809174555
        # LinThre = 0.999
        # This number works best for the iron complex
        LinThre = 0.95
        AngDict = defaultdict(list)
        for b in molecule.topology.nodes():
            for a in molecule.topology.neighbors(b):
                for c in molecule.topology.neighbors(b):
                    if a < c:
                        # if (a, c) in molecule.topology.edges() or (c, a) in molecule.topology.edges(): continue
                        Ang = Angle(a, b, c)
                        nnc = (min(a, b), max(a, b)) in noncov
                        nnc += (min(b, c), max(b, c)) in noncov
                        # if nnc >= 2: continue
                        # logger.info("LPW: cosine of angle", a, b, c, "is", np.abs(np.cos(Ang.value(coords))))
                        logger.info(" >>> Linear angle check: %3i %3i %3i % .3f % .3f %s\n" % (a, b, c, Ang.value(coords)*180/np.pi, np.cos(Ang.value(coords)), str(np.abs(np.cos(Ang.value(coords))) > LinThre)))
                        if np.abs(np.cos(Ang.value(coords))) < LinThre:
                            self.add(Angle(a, b, c))
                            AngDict[b].append(Ang)
                        elif connect or not addcart:
                            # logger.info("Adding linear angle")
                            # Add linear angle IC's
                            # LPW 2019-02-16: Linear angle ICs work well for "very" linear angles in molecules (e.g. HCCCN)
                            # but do not work well for "almost" linear angles in noncovalent systems (e.g. H2O6).
                            # Bringing back old code to use "translations" for the latter case, but should be investigated
                            # more deeply in the future.
                            # LPW 2022-02-15: Linear angle ICs have been improved, and should no longer require resetting if the
                            # atoms in the angle go through a large rotation. They are currently being used.
                            if nnc == 0:
                                self.add(LinearAngle(a, b, c, 0))
                                self.add(LinearAngle(a, b, c, 1))
                            else:
                                # Unit vector connecting atoms a and c
                                nac = molecule.xyzs[0][c] - molecule.xyzs[0][a]
                                nac /= np.linalg.norm(nac)
                                # Dot products of this vector with the Cartesian axes
                                dots = [np.abs(np.dot(ei, nac)) for ei in np.eye(3)]
                                # Functions for adding Cartesian coordinate
                                # carts = [CartesianX, CartesianY, CartesianZ]
                                trans = [TranslationX, TranslationY, TranslationZ]
                                w = np.array([-1.0, 2.0, -1.0])
                                # Add two of the most perpendicular Cartesian coordinates
                                for i in np.argsort(dots)[:2]:
                                    self.add(trans[i]([a, b, c], w=w))
                            
        for b in molecule.topology.nodes():
            for a in molecule.topology.neighbors(b):
                for c in molecule.topology.neighbors(b):
                    for d in molecule.topology.neighbors(b):
                        if a < c < d:
                            nnc = (min(a, b), max(a, b)) in noncov
                            nnc += (min(b, c), max(b, c)) in noncov
                            nnc += (min(b, d), max(b, d)) in noncov
                            # if nnc >= 1: continue
                            for i, j, k in sorted(list(itertools.permutations([a, c, d], 3))):
                                Ang1 = Angle(b,i,j)
                                Ang2 = Angle(i,j,k)
                                if np.abs(np.cos(Ang1.value(coords))) > LinThre: continue
                                if np.abs(np.cos(Ang2.value(coords))) > LinThre: continue
                                if np.abs(np.dot(Ang1.normal_vector(coords), Ang2.normal_vector(coords))) > LinThre:
                                    self.delete(Angle(i, b, j))
                                    self.add(OutOfPlane(b, i, j, k))
                                    break
                                
        # Find groups of atoms that are in straight lines
        atom_lines = [list(i) for i in molecule.topology.edges()]
        while True:
            # For a line of two atoms (one bond):
            # AB-AC
            # AX-AY
            # i.e. AB is the first one, AC is the second one
            # AX is the second-to-last one, AY is the last one
            # AB-AC-...-AX-AY
            # AB-(AC, AX)-AY
            atom_lines0 = deepcopy(atom_lines)
            for aline in atom_lines:
                # Imagine a line of atoms going like ab-ac-ax-ay.
                # Our job is to extend the line until there are no more
                ab = aline[0]
                ay = aline[-1]
                for aa in molecule.topology.neighbors(ab):
                    if aa not in aline:
                        # If the angle that AA makes with AB and ALL other atoms AC in the line are linear:
                        # Add AA to the front of the list
                        if all([np.abs(np.cos(Angle(aa, ab, ac).value(coords))) > LinThre for ac in aline[1:] if ac != ab]):
                            aline.insert(0, aa)
                for az in molecule.topology.neighbors(ay):
                    if az not in aline:
                        if all([np.abs(np.cos(Angle(ax, ay, az).value(coords))) > LinThre for ax in aline[:-1] if ax != ay]):
                            aline.append(az)
            if atom_lines == atom_lines0: break
        atom_lines_uniq = []
        for i in atom_lines:    # 
            if tuple(i) not in set(atom_lines_uniq):
                atom_lines_uniq.append(tuple(i))
        lthree = [l for l in atom_lines_uniq if len(l) > 2]
        # TODO: Perhaps should reduce the times this is printed out in reaction paths
        # if len(lthree) > 0:
        #     print "Lines of three or more atoms:", ', '.join(['-'.join(["%i" % (i+1) for i in l]) for l in lthree])

        # Normal dihedral code
        for aline in atom_lines_uniq:
            # Go over ALL pairs of atoms in a line
            for (b, c) in itertools.combinations(aline, 2):
                if b > c: (b, c) = (c, b)
                # Go over all neighbors of b
                for a in molecule.topology.neighbors(b):
                    # Go over all neighbors of c
                    for d in molecule.topology.neighbors(c):
                        # Make sure the end-atoms are not in the line and not the same as each other
                        if a not in aline and d not in aline and a != d:
                            nnc = (min(a, b), max(a, b)) in noncov
                            nnc += (min(b, c), max(b, c)) in noncov
                            nnc += (min(c, d), max(c, d)) in noncov
                            # print aline, a, b, c, d
                            Ang1 = Angle(a,b,c)
                            Ang2 = Angle(b,c,d)
                            # Eliminate dihedrals containing angles that are almost linear
                            # (should be eliminated already)
                            if np.abs(np.cos(Ang1.value(coords))) > LinThre: continue
                            if np.abs(np.cos(Ang2.value(coords))) > LinThre: continue
                            self.add(Dihedral(a, b, c, d))
            
        ### Following are codes that evaluate angles and dihedrals involving entire lines-of-atoms
        ### as single degrees of freedom
        ### Unfortunately, they do not seem to improve the performance
        #
        # def pull_lines(a, front=True, middle=False):
        #     """
        #     Given an atom, pull all lines-of-atoms that it is in, e.g.
        #     e.g. 
        #               D
        #               C
        #               B
        #           EFGHAIJKL
        #     returns (B, C, D), (H, G, F, E), (I, J, K, L).
        #   
        #     A is the implicit first item in the list.
        #     Set front to False to make A the implicit last item in the list.
        #     Set middle to True to return lines where A is in the middle e.g. (H, G, F, E) and (I, J, K, L).
        #     """
        #     answer = []
        #     for l in atom_lines_uniq:
        #         if l[0] == a:
        #             answer.append(l[:][1:])
        #         elif l[-1] == a:
        #             answer.append(l[::-1][1:])
        #         elif middle and a in l:
        #             answer.append(l[l.index(a):][1:])
        #             answer.append(l[:l.index(a)][::-1])
        #     if front: return answer
        #     else: return [l[::-1] for l in answer]
        #
        # def same_line(al, bl):
        #     for l in atom_lines_uniq:
        #         if set(al).issubset(set(l)) and set(bl).issubset(set(l)):
        #             return True
        #     return False
        #
        # ## Multiple angle code; does not improve performance for Fe4N system.
        # for b in molecule.topology.nodes():
        #     for al in pull_lines(b, front=False, middle=True):
        #         for cl in pull_lines(b, front=True, middle=True):
        #             if al[0] == cl[-1]: continue
        #             if al[-1] == cl[0]: continue
        #             self.delete(Angle(al[-1], b, cl[0]))
        #             self.delete(Angle(cl[0], b, al[-1]))
        #             if len(set(al).intersection(set(cl))) > 0: continue
        #             if same_line(al, cl):
        #                 continue
        #             if al[-1] < cl[0]:
        #                 self.add(MultiAngle(al, b, cl))
        #             else:
        #                 self.add(MultiAngle(cl[::-1], b, al[::-1]))
        #
        ## Multiple dihedral code
        ## Note: This suffers from a problem where it cannot rebuild the Cartesian coordinates,
        ## possibly due to a bug in the MultiDihedral class.
        # for aline in atom_lines_uniq:
        #     for (b, c) in itertools.combinations(aline, 2):
        #         if b > c: (b, c) = (c, b)
        #         for al in pull_lines(b, front=False, middle=True):
        #             if same_line(al, aline): continue
        #                 # print "Same line:", al, aline
        #             for dl in pull_lines(c, front=True, middle=True):
        #                 if same_line(dl, aline): continue
        #                     # print "Same line:", dl, aline
        #                     # continue
        #                 # if same_line(dl, al): continue
        #                 if al[-1] == dl[0]: continue
        #                 # if len(set(al).intersection(set(dl))) > 0: continue
        #                 # print MultiDihedral(al, b, c, dl)
        #                 self.delete(Dihedral(al[-1], b, c, dl[0]))
        #                 self.add(MultiDihedral(al, b, c, dl))

    def makeConstraints(self, molecule, constraints, cvals):
        # Add the list of constraints. 
        xyz = molecule.xyzs[0].flatten() * ang2bohr
        if constraints is not None:
            if len(constraints) != len(cvals):
                raise RuntimeError("List of constraints should be same length as constraint values")
            for cons, cval in zip(constraints, cvals):
                self.addConstraint(cons, cval, xyz)

    def __repr__(self):
        lines = ["Internal coordinate system (atoms numbered from 1):"]
        typedict = OrderedDict()
        for Internal in self.Internals:
            lines.append(Internal.__repr__())
            if str(type(Internal)) not in typedict:
                typedict[str(type(Internal))] = 1
            else:
                typedict[str(type(Internal))] += 1
        if len(lines) > 1000:
            # Print only summary if too many
            lines = []
        for k, v in typedict.items():
            lines.append("%s : %i" % (k, v))
        return '\n'.join(lines)

    def __eq__(self, other):
        answer = True
        for i in self.Internals:
            if i not in other.Internals:
                answer = False
        for i in other.Internals:
            if i not in self.Internals:
                answer = False
        return answer

    def __ne__(self, other):
        return not self.__eq__(other)

    def update(self, other):
        Changed = False
        for i in self.Internals:
            if i not in other.Internals:
                if hasattr(i, 'inactive'):
                    i.inactive += 1
                else:
                    i.inactive = 0
                if i.inactive == 1:
                    logger.info("Deleting:" + str(i) + "\n")
                    self.Internals.remove(i)
                    Changed = True
            else:
                i.inactive = 0
        for i in other.Internals:
            if i not in self.Internals:
                logger.info("Adding:  " + str(i) + "\n")
                self.Internals.append(i)
                Changed = True
        return Changed

    def join(self, other):
        Changed = False
        for i in other.Internals:
            if i not in self.Internals:
                logger.info("Adding:  " + str(i) + "\n")
                self.Internals.append(i)
                Changed = True
        return Changed

    def repr_diff(self, other):
        if hasattr(other, 'Prims'):
            output = ['Primitive -> Delocalized']
            otherPrims = other.Prims
        else:
            output = []
            otherPrims = other
        alines = ["-- Added: --"]
        for i in otherPrims.Internals:
            if i not in self.Internals:
                alines.append(i.__repr__())
        dlines = ["-- Deleted: --"]
        for i in self.Internals:
            if i not in otherPrims.Internals:
                dlines.append(i.__repr__())
        if len(alines) > 1:
            output += alines
        if len(dlines) > 1:
            output += dlines
        return '\n'.join(output)

    def resetRotations(self, xyz):
        for Internal in self.Internals:
            if type(Internal) is LinearAngle:
                Internal.reset(xyz)
        for rot in self.Rotators.values():
            rot.reset(xyz)

    def torsionConstraintLinearAngles(self, coords, thre=175):
        """
        Check if a torsion constrained optimization is about to fail
        because three consecutive atoms are nearly linear.
        """
        
        coords = coords.copy().reshape(-1, 3)
        
        def measure_angle_degrees(i, j, k):
            x1 = coords[i]
            x2 = coords[j]
            x3 = coords[k]
            v1 = x1-x2
            v2 = x3-x2
            n = np.dot(v1,v2)/(np.linalg.norm(v1)*np.linalg.norm(v2))
            angle = np.arccos(n)
            return angle * 180/ np.pi

        linear_torsion_angles = {}
        for Internal in self.cPrims:
            if type(Internal) is Dihedral:
                a, b, c, d = Internal.a, Internal.b, Internal.c, Internal.d
                abc = measure_angle_degrees(a, b, c)
                bcd = measure_angle_degrees(b, c, d)
                if abc > thre:
                    linear_torsion_angles[(a, b, c)] = abc
                elif bcd > thre:
                    linear_torsion_angles[(b, c, d)] = bcd
        return linear_torsion_angles

    def linearRotCheck(self):
        # Check if certain problems might be happening due to rotations of linear molecules.
        # LPW 2022-02-15: This should not return True if setRegularization() is called after each accepted step.
        for Internal in self.Internals:
            if type(Internal) is LinearAngle:
                # print(Internal, "stored_dot2 = %.5f" % Internal.stored_dot2)
                if Internal.stored_dot2 > 0.75:
                    # Linear angle is almost parallel to reference axis
                    return True
        return False

    def setRegularization(self, xyz):
        regularization_changed = False
        for Internal in self.Internals:
            if type(Internal) is RotationA:
                if Internal.Rotator.set_regularization(xyz):
                    regularization_changed = True
            elif type(Internal) is LinearAngle:
                Internal.reposition_e0(xyz)
        return regularization_changed

    def largeRots(self):
        for Internal in self.Internals:
            if type(Internal) in [RotationA, RotationB, RotationC]:
                if Internal in self.cPrims:
                    continue
                if Internal.Rotator.stored_norm > 0.9*np.pi:
                    # # Molecule has rotated by almost pi
                    if type(Internal) is RotationA:
                        logger.info("Large rotation: %s = %.3f*pi\n" % (str(Internal), Internal.Rotator.stored_norm/np.pi))
                    return True
        return False

    def calculate(self, xyz):
        answer = []
        for Internal in self.Internals:
            answer.append(Internal.value(xyz))
        return np.array(answer)

    def getRotatorNorms(self):
        rots = []
        for Internal in self.Internals:
            if type(Internal) in [RotationA]:
                rots.append(Internal.Rotator.stored_norm)
        return rots

    def getRotatorDots(self):
        dots = []
        for Internal in self.Internals:
            if type(Internal) in [RotationA]:
                dots.append(Internal.Rotator.stored_dot2)
        return dots

    def printRotations(self, xyz):
        rotNorms = self.getRotatorNorms()
        if len(rotNorms) > 0:
            logger.info("Rotator Norms: " + " ".join(["% .4f" % i for i in rotNorms]) + "\n")
        rotDots = self.getRotatorDots()
        if len(rotDots) > 0 and np.max(rotDots) > 1e-5:
            logger.info("Rotator Dots : " + " ".join(["% .4f" % i for i in rotDots]) + "\n")
        linAngs = [ic.value(xyz) for ic in self.Internals if type(ic) is LinearAngle]
        if len(linAngs) > 0:
            logger.info("Linear Angles: " + " ".join(["% .4f" % i for i in linAngs]) + "\n")

    def derivatives(self, xyz):
        self.calculate(xyz)
        answer = []
        for Internal in self.Internals:
            answer.append(Internal.derivative(xyz))
        # This array has dimensions:
        # 1) Number of internal coordinates
        # 2) Number of atoms
        # 3) 3
        return np.array(answer)

    def second_derivatives(self, xyz):
        self.calculate(xyz)
        answer = []
        for Internal in self.Internals:
            answer.append(Internal.second_derivative(xyz))
        # This array has dimensions:
        # 1) Number of internal coordinates
        # 2) Number of atoms
        # 3) 3
        # 4) Number of atoms
        # 5) 3
        return np.array(answer)
    
    def calcDiff(self, xyz1, xyz2):
        """ Calculate difference in internal coordinates (coord1-coord2), accounting for changes in 2*pi of angles. """
        answer = []
        for Internal in self.Internals:
            answer.append(Internal.calcDiff(xyz1, xyz2))
        return np.array(answer)
    
    def GInverse(self, xyz):
        return self.GInverse_SVD(xyz)

    def add(self, dof):
        if dof not in self.Internals:
            self.Internals.append(dof)

    def delete(self, dof):
        for ii in range(len(self.Internals))[::-1]:
            if dof == self.Internals[ii]:
                del self.Internals[ii]

    def addConstraint(self, cPrim, cVal=None, xyz=None):
        if cVal is None and xyz is None:
            raise RuntimeError('Please provide either cval or xyz')
        if cVal is None:
            # If coordinates are provided instead of a constraint value, 
            # then calculate the constraint value from the positions.
            # If both are provided, then the coordinates are ignored.
            cVal = cPrim.value(xyz)
        if cPrim in self.cPrims:
            iPrim = self.cPrims.index(cPrim)
            if np.abs(cVal - self.cVals[iPrim]) > 1e-6:
                logger.info("Updating constraint value to %.4e\n" % cVal)
            self.cVals[iPrim] = cVal
        else:
            if cPrim not in self.Internals:
                self.Internals.append(cPrim)
            self.cPrims.append(cPrim)
            self.cVals.append(cVal)

    def reorderPrimitives(self):
        # Reorder primitives to be in line with cc's code
        newPrims = []
        for cPrim in self.cPrims:
            newPrims.append(cPrim)
        for typ in [Distance, Angle, LinearAngle, MultiAngle, OutOfPlane, Dihedral, MultiDihedral, CartesianX, CartesianY, CartesianZ, TranslationX, TranslationY, TranslationZ, RotationA, RotationB, RotationC]:
            for p in self.Internals:
                if type(p) is typ and p not in self.cPrims:
                    newPrims.append(p)
        if len(newPrims) != len(self.Internals):
            raise RuntimeError("Not all internal coordinates have been accounted for. You may need to add something to reorderPrimitives()")
        self.Internals = newPrims

    def getConstraints_from(self, other):
        if other.haveConstraints():
            for cPrim, cVal in zip(other.cPrims, other.cVals):
                self.addConstraint(cPrim, cVal)
        self.reorderPrimitives()

    def haveConstraints(self):
        return len(self.cPrims) > 0

    def getConstraintNames(self):
        return [str(c) for c in self.cPrims]
        
    def getConstraintTargetVals(self, units=False):
        if units:
            return convert_angstroms_degrees(self.cPrims, self.cVals)
        else:
            return self.cVals

    def getConstraintCurrentVals(self, xyz, units=False):
        answer = []
        for ic, c in enumerate(self.cPrims):
            value = c.value(xyz)
            answer.append(value)
        if units:
            return convert_angstroms_degrees(self.cPrims, np.array(answer))
        else:
            return np.array(answer)

    def calcConstraintDiff(self, xyz, units=False):
        """ Calculate difference between 
        (constraint ICs evaluated at provided coordinates - constraint values).

        If units=True then the values will be returned in units of Angstrom and degrees 
        for distance and angle degrees of freedom respectively.
        """
        cDiffs = np.zeros(len(self.cPrims), dtype=float)
        for ic, c in enumerate(self.cPrims):
            # Calculate the further change needed in this constrained variable
            if type(c) is RotationA:
                ca = c
                cb = self.cPrims[ic+1]
                cc = self.cPrims[ic+2]
                if type(cb) is not RotationB or type(cc) is not RotationC:
                    raise RuntimeError('In primitive internal coordinates, RotationA must be followed by RotationB and RotationC.')
                if len(set([ca.w, cb.w, cc.w])) != 1:
                    raise RuntimeError('The triple of rotation ICs need to have the same weight.')
                cDiffs[ic] = ca.calcDiff(xyz, val2=self.cVals[ic:ic+3]/c.w)
                cDiffs[ic+1] = cb.calcDiff(xyz, val2=self.cVals[ic:ic+3]/c.w)
                cDiffs[ic+2] = cc.calcDiff(xyz, val2=self.cVals[ic:ic+3]/c.w)
            elif type(c) in [RotationB, RotationC]: pass
            else:
                cDiffs[ic] = c.calcDiff(xyz, val2=self.cVals[ic])
        if units:
            return convert_angstroms_degrees(self.cPrims, cDiffs)
        else:
            return cDiffs
    
    def maxConstraintViolation(self, xyz):
        cDiffs = self.calcConstraintDiff(xyz, units=True)
        return np.max(np.abs(cDiffs))

    def printConstraints(self, xyz, thre=1e-5):
        nc = len(self.cPrims)
        out_lines = []
        header = "Constraint                         Current      Target       Diff."
        curr = self.getConstraintCurrentVals(xyz, units=True)
        refs = self.getConstraintTargetVals(units=True)
        diff = self.calcConstraintDiff(xyz, units=True)
        for ic, c in enumerate(self.cPrims):
            if np.abs(diff[ic]) > thre:
                out_lines.append("%-30s  % 10.5f  % 10.5f  % 10.5f" % (str(c), curr[ic], refs[ic], diff[ic]))
        if len(out_lines) > 0:
            logger.info(header + "\n")
            logger.info('\n'.join(out_lines) + "\n")

    def visualizeRotations(self, xyz):
        rxyz = []
        relem = []
        ridx = []
        elem = np.array(self.elem, dtype=object)
        for ic in self.Internals:
            if type(ic) is RotationA:
                rxyz.append(ic.Rotator.visualize(xyz))
                ridx.append(ic.Rotator.a[-1]+1)
                relem.append(np.array(['X', 'X'], dtype=object))
            elif type(ic) is LinearAngle and ic.axis == 0:
                rxyz.append(ic.visualize(xyz))
                ridx.append(ic.c+1)
                relem.append(np.array(['Z', 'Z', 'Z'], dtype=object))
                # relem.append('He')
                # relem.append('He')

        rsort = np.argsort(ridx)
        xyz_with_r = xyz.reshape(-1, 3).copy()
        elem_with_r = elem.copy()
        for i in range(len(ridx)):
            j=len(ridx)-i-1
            xyz_with_r = np.insert(xyz_with_r, ridx[rsort[j]], rxyz[rsort[j]], axis=0)
            elem_with_r = np.insert(elem_with_r, ridx[rsort[j]], relem[rsort[j]])

        # rxyz = np.array(rxyz)
        # ridx = np.array(ridx)
        # relem = np.array(relem)
        # xyz_with_r = np.insert(xyz.copy().reshape(-1,3), ridx, rxyz)
        # elem_with_r = np.insert(elem, ridx, relem)
        M = Molecule()
        M.xyzs = [xyz_with_r*bohr2ang]
        M.elem = list(elem_with_r)
        return M
            
    def guess_hessian(self, coords):
        """
        Build a guess Hessian that roughly follows Schlegel's guidelines. 
        """
        xyzs = coords.reshape(-1,3)*bohr2ang
        Hdiag = []
        def covalent(a, b):
            r = np.linalg.norm(xyzs[a]-xyzs[b])
            rcov = Radii[Elements.index(self.elem[a])-1] + Radii[Elements.index(self.elem[b])-1]
            return r/rcov < 1.2
        
        for ic in self.Internals:
            if type(ic) is Distance:
                r = np.linalg.norm(xyzs[ic.a]-xyzs[ic.b]) * ang2bohr
                elem1 = min(Elements.index(self.elem[ic.a]), Elements.index(self.elem[ic.b]))
                elem2 = max(Elements.index(self.elem[ic.a]), Elements.index(self.elem[ic.b]))
                A = 1.734
                if elem1 < 3:
                    if elem2 < 3:
                        B = -0.244
                    elif elem2 < 11:
                        B = 0.352
                    else:
                        B = 0.660
                elif elem1 < 11:
                    if elem2 < 11:
                        B = 1.085
                    else:
                        B = 1.522
                else:
                    B = 2.068
                if covalent(ic.a, ic.b):
                    Hdiag.append(A/(r-B)**3)
                else:
                    Hdiag.append(0.1)
            elif type(ic) in [Angle, LinearAngle, MultiAngle]:
                if type(ic) in [Angle, LinearAngle]:
                    a = ic.a
                    c = ic.c
                else:
                    a = ic.a[-1]
                    c = ic.c[0]
                if min(Elements.index(self.elem[a]),
                       Elements.index(self.elem[ic.b]),
                       Elements.index(self.elem[c])) < 3:
                    A = 0.160
                else:
                    A = 0.250
                if covalent(a, ic.b) and covalent(ic.b, c):
                    Hdiag.append(A)
                else:
                    Hdiag.append(0.1)
            elif type(ic) in [Dihedral, MultiDihedral]:
                r = (np.linalg.norm(xyzs[ic.b]-xyzs[ic.c]))*ang2bohr
                rcov = (Radii[Elements.index(self.elem[ic.b])-1] + Radii[Elements.index(self.elem[ic.c])-1])*ang2bohr
                # Hdiag.append(0.1)
                # Hdiag.append(0.023)
                # Hdiag.append(0.005)
                # Hdiag.append(0.005 - 0.07*min(0.0, r-rcov))
                Hdiag.append(min(0.023, 0.005 - 0.07*min(0.0, r-rcov)))
            elif type(ic) is OutOfPlane:
                r1 = xyzs[ic.b]-xyzs[ic.a]
                r2 = xyzs[ic.c]-xyzs[ic.a]
                r3 = xyzs[ic.d]-xyzs[ic.a]
                d = 1 - np.abs(np.dot(r1,np.cross(r2,r3))/np.linalg.norm(r1)/np.linalg.norm(r2)/np.linalg.norm(r3))
                # Hdiag.append(0.1)
                if covalent(ic.a, ic.b) and covalent(ic.a, ic.c) and covalent(ic.a, ic.d):
                    Hdiag.append(0.045)
                else:
                    Hdiag.append(0.023)
            elif type(ic) in [CartesianX, CartesianY, CartesianZ]:
                Hdiag.append(0.05)
            elif type(ic) in [TranslationX, TranslationY, TranslationZ]:
                Hdiag.append(0.05)
            elif type(ic) in [RotationA, RotationB, RotationC]:
                Hdiag.append(0.05)
            else:
                raise RuntimeError('Failed to build guess Hessian matrix. Make sure all IC types are supported')
        return np.diag(Hdiag)

    
class DelocalizedInternalCoordinates(InternalCoordinates):
    def __init__(self, molecule, imagenr=0, build=False, connect=False, addcart=False, constraints=None, cvals=None, remove_tr=False, cart_only=False, conmethod=0):
        super(DelocalizedInternalCoordinates, self).__init__()
        # cart_only is just because of how I set up the class structure.
        if cart_only: return
        # Set the algorithm for constraint satisfaction.
        # 0 - Original algorithm implemented in 2016, constraints are satisfied slowly unless "enforce" is enabled
        # 1 - Updated algorithm implemented on 2019-03-20, constraints are satisfied instantly, "enforce" is not needed
        self.conmethod = conmethod
        # HDLC is given by (connect = False, addcart = True)
        # Standard DLC is given by (connect = True, addcart = False)
        # TRIC is given by (connect = False, addcart = False)
        # Build a minimum spanning tree 
        self.connect = connect
        # Add Cartesian coordinates to all.
        self.addcart = addcart
        # The DLC contains an instance of primitive internal coordinates.
        self.Prims = PrimitiveInternalCoordinates(molecule, connect=connect, addcart=addcart, constraints=constraints, cvals=cvals)
        self.na = molecule.na
        # Whether constraints have been enforced previously
        self.enforced = False
        self.enforce_fail_printed = False
        # Build the DLC's. This takes some time, so we have the option to turn it off.
        xyz = molecule.xyzs[imagenr].flatten() * ang2bohr
        if build:
            self.build_dlc(xyz)
        self.remove_tr = remove_tr
        if self.remove_tr:
            self.remove_TR(xyz)

    def clearCache(self):
        super(DelocalizedInternalCoordinates, self).clearCache()
        self.Prims.clearCache()

    def __repr__(self):
        return self.Prims.__repr__()
            
    def update(self, other):
        return self.Prims.update(other.Prims)
        
    def join(self, other):
        return self.Prims.join(other.Prims)
        
    def addConstraint(self, cPrim, cVal, xyz):
        self.Prims.addConstraint(cPrim, cVal, xyz)

    def getConstraints_from(self, other):
        self.Prims.getConstraints_from(other.Prims)
        
    def haveConstraints(self):
        return len(self.Prims.cPrims) > 0

    def getConstraintNames(self):
        return self.Prims.getConstraintNames()
    
    def getConstraintTargetVals(self, units=True):
        return self.Prims.getConstraintTargetVals(units=units)
    
    def getConstraintCurrentVals(self, xyz, units=True):
        return self.Prims.getConstraintCurrentVals(xyz, units=units)

    def calcConstraintDiff(self, xyz, units=False):
        return self.Prims.calcConstraintDiff(xyz, units=units)
    
    def maxConstraintViolation(self, xyz):
        return self.Prims.maxConstraintViolation(xyz)

    def printConstraints(self, xyz, thre=1e-5):
        self.Prims.printConstraints(xyz, thre=thre)

    def visualizeRotations(self, xyz):
        return self.Prims.visualizeRotations(xyz)
    
    def augmentGH(self, xyz, G, H):
        """
        Add extra dimensions to the gradient and Hessian corresponding to the constrained degrees of freedom.
        The Hessian becomes:  H  c
                              cT 0
        where the elements of cT are the first derivatives of the constraint function 
        (typically a single primitive minus a constant) with respect to the DLCs. 
        
        Since we picked a DLC to represent the constraint (cProj), we only set one element 
        in each row of cT to be nonzero. Because cProj = a_i * Prim_i + a_j * Prim_j, we have
        d(Prim_c)/d(cProj) = 1.0/a_c where "c" is the index of the primitive being constrained.
        
        The extended elements of the Gradient are equal to the constraint violation.
        
        Parameters
        ----------
        xyz : np.ndarray
            Flat array containing Cartesian coordinates in atomic units
        G : np.ndarray
            Flat array containing internal coordinate gradient
        H : np.ndarray
            Square array containing internal coordinate Hessian

        Returns
        -------
        GC : np.ndarray
            Flat array containing gradient extended by constraint violations
        HC : np.ndarray
            Square matrix extended by partial derivatives d(Prim)/d(cProj)
        """
        # Number of internals (elements of G)
        ni = len(G)
        # Number of constraints
        nc = len(self.Prims.cPrims)
        # Total dimension
        nt = ni+nc
        # Lower block of the augmented Hessian
        cT = np.zeros((nc, ni), dtype=float)
        # The further change needed in constrained variables:
        # (Constraint values) - (Current values of constraint ICs)
        c0 = -1.0 * self.calcConstraintDiff(xyz)
        for ic, c in enumerate(self.Prims.cPrims):
            # Look up the index of the primitive that is being constrained
            iPrim = self.Prims.Internals.index(c)
            # The DLC corresponding to the constrained primitive (a.k.a. cProj) is self.Vecs[self.cDLC[ic]].
            # For a differential change in the DLC, the primitive that we are constraining changes by:
            cT[ic, self.cDLC[ic]] = 1.0/self.Vecs[iPrim, self.cDLC[ic]]
            # The new constraint algorithm satisfies constraints too quickly and could cause
            # the energy to blow up. Thus, constraint steps are restricted to 0.1 au/radian
            if self.conmethod == 1:
                if c0[ic] < -0.1:
                    c0[ic] = -0.1
                if c0[ic] > 0.1:
                    c0[ic] = 0.1
        # Construct augmented Hessian
        HC = np.zeros((nt, nt), dtype=float)
        HC[0:ni, 0:ni] = H[:,:]
        HC[ni:nt, 0:ni] = cT[:,:]
        HC[0:ni, ni:nt] = cT.T[:,:]
        # Construct augmented gradient
        GC = np.zeros(nt, dtype=float)
        GC[0:ni] = G[:]
        GC[ni:nt] = -c0[:]
        return GC, HC
    
    def applyConstraints(self, xyz):
        """
        Pass in Cartesian coordinates and return new coordinates that satisfy the constraints exactly.
        """
        xyz1 = xyz.copy()
        niter = 0
        xyzs = []
        ndqs = []
        while True:
            dQ = np.zeros(len(self.Internals), dtype=float)
            cDiff = -1.0 * self.calcConstraintDiff(xyz1)
            for ic, c in enumerate(self.Prims.cPrims):
                # Look up the index of the primitive that is being constrained
                iPrim = self.Prims.Internals.index(c)
                # Look up the index of the DLC that corresponds to the constraint
                iDLC = self.cDLC[ic]
                # Calculate the further change needed in this constrained variable
                dQ[iDLC] = cDiff[ic]
                dQ[iDLC] /= self.Vecs[iPrim, iDLC]
            xyzs.append(xyz1.copy())
            ndqs.append(np.linalg.norm(dQ))
            # print("applyConstraints calling newCartesian (%i), |dQ| = %.3e" % (niter, np.linalg.norm(dQ)))
            xyz2 = self.newCartesian(xyz1, dQ, verbose=0)
            if np.linalg.norm(dQ) < 1e-6:
                return xyz2
            if niter > 1 and np.linalg.norm(dQ) > np.linalg.norm(dQ0):
                xyz1 = xyzs[np.argmin(ndqs)]
                if not self.enforce_fail_printed:
                    logger.warning("Warning: Failed to enforce exact constraint satisfaction. Please remove possible redundant constraints. See below:\n")
                    self.printConstraints(xyz1, thre=0.0)
                    self.enforce_fail_printed = True
                return xyz1
            xyz1 = xyz2.copy()
            niter += 1
            dQ0 = dQ.copy()
            
    def newCartesian_withConstraint(self, xyz, dQ, thre=0.1, verbose=0):
        xyz2 = self.newCartesian(xyz, dQ, verbose)
        constraintSmall = len(self.Prims.cPrims) > 0
        cDiff = self.calcConstraintDiff(xyz)
        for ic, c in enumerate(self.Prims.cPrims):
            diff = cDiff[ic]
            if np.abs(diff) > thre:
                constraintSmall = False
        if constraintSmall:
            xyz2 = self.applyConstraints(xyz2)
            if not self.enforced:
                logger.info("<<< Enforcing constraint satisfaction >>>\n")
            self.enforced = True
        else:
            self.enforced = False
        return xyz2
    
    def calcGradProj(self, xyz, gradx):
        """
        Project out the components of the internal coordinate gradient along the
        constrained degrees of freedom. This is used to calculate the convergence
        criteria for constrained optimizations.

        Parameters
        ----------
        xyz : np.ndarray
            Flat array containing Cartesian coordinates in atomic units
        gradx : np.ndarray
            Flat array containing gradient in Cartesian coordinates

        Returns
        -------
        np.ndarray
            Flat array containing gradient in Cartesian coordinates with forces
            along constrained directions projected out
        """
        if len(self.Prims.cPrims) == 0:
            return gradx
        q0 = self.calculate(xyz)
        Ginv = self.GInverse(xyz)
        Bmat = self.wilsonB(xyz)
        # Internal coordinate gradient
        # Gq = np.matrix(Ginv)*np.matrix(Bmat)*np.matrix(gradx).T
        Gq = multi_dot([Ginv, Bmat, gradx.T])
        Gqc = np.array(Gq).flatten()
        # Remove the directions that are along the DLCs that we are constraining
        for i in self.cDLC:
            Gqc[i] = 0.0
        # Gxc = np.array(np.matrix(Bmat.T)*np.matrix(Gqc).T).flatten()
        Gxc = multi_dot([Bmat.T, Gqc.T]).flatten()
        return Gxc
    
    def build_dlc_0(self, xyz):
        """
        Build the delocalized internal coordinates (DLCs) which are linear 
        combinations of the primitive internal coordinates. Each DLC is stored
        as a column in self.Vecs.
        
        In short, each DLC is an eigenvector of the G-matrix, and the number of
        nonzero eigenvalues of G should be equal to 3*N. 
        
        After creating the DLCs, we construct special ones corresponding to primitive
        coordinates that are constrained (cProj).  These are placed in the front (i.e. left)
        of the list of DLCs, and then we perform a Gram-Schmidt orthogonalization.

        This function is called at the end of __init__ after the coordinate system is already
        specified (including which primitives are constraints).

        Parameters
        ----------
        xyz : np.ndarray
            Flat array containing Cartesian coordinates in atomic units
        """
        # Perform singular value decomposition
        click()
        G = self.Prims.GMatrix(xyz)
        # Manipulate G-Matrix to increase weight of constrained coordinates
        if self.haveConstraints():
            for ic, c in enumerate(self.Prims.cPrims):
                iPrim = self.Prims.Internals.index(c)
                G[:, iPrim] *= 1.0
                G[iPrim, :] *= 1.0
        ncon = len(self.Prims.cPrims)
        # Water Dimer: 100.0, no check -> -151.1892668451
        time_G = click()
        L, Q = np.linalg.eigh(G)
        time_eig = click()
        # print "Build G: %.3f Eig: %.3f" % (time_G, time_eig)
        LargeVals = 0
        LargeIdx = []
        for ival, value in enumerate(L):
            # print ival, value
            if np.abs(value) > 1e-6:
                LargeVals += 1
                LargeIdx.append(ival)
        Expect = 3*self.na
        # print "%i atoms (expect %i coordinates); %i/%i singular values are > 1e-6" % (self.na, Expect, LargeVals, len(L))
        # if LargeVals <= Expect:
        self.Vecs = Q[:, LargeIdx]

        # Vecs has number of rows equal to the number of primitives, and
        # number of columns equal to the number of delocalized internal coordinates.
        if self.haveConstraints():
            click()
            # print "Projecting out constraints...",
            V = []
            for ic, c in enumerate(self.Prims.cPrims):
                # Look up the index of the primitive that is being constrained
                iPrim = self.Prims.Internals.index(c)
                # Pick a row out of the eigenvector space. This is a linear combination of the DLCs.
                cVec = self.Vecs[iPrim, :]
                cVec = np.array(cVec)
                cVec /= np.linalg.norm(cVec)
                # This is a "new DLC" that corresponds to the primitive that we are constraining
                cProj = np.dot(self.Vecs,cVec.T)
                cProj /= np.linalg.norm(cProj)
                V.append(np.array(cProj).flatten())
                # print c, cProj[iPrim]
            # V contains the constraint vectors on the left, and the original DLCs on the right
            V = np.hstack((np.array(V).T, np.array(self.Vecs)))
            # Apply Gram-Schmidt to V, and produce U.
            # The Gram-Schmidt process should produce a number of orthogonal DLCs equal to the original number
            thre = 1e-6
            while True:
                U = []
                for iv in range(V.shape[1]):
                    v = V[:, iv].flatten()
                    U.append(v.copy())
                    for ui in U[:-1]:
                        U[-1] -= ui * np.dot(ui, v)
                    if np.linalg.norm(U[-1]) < thre:
                        U = U[:-1]
                        continue
                    U[-1] /= np.linalg.norm(U[-1])
                if len(U) > self.Vecs.shape[1]:
                    thre *= 10
                elif len(U) == self.Vecs.shape[1]:
                    break
                elif len(U) < self.Vecs.shape[1]:
                    raise RuntimeError('Gram-Schmidt orthogonalization has failed (expect %i length %i)' % (self.Vecs.shape[1], len(U)))
            # print "Gram-Schmidt completed with thre=%.0e" % thre
            self.Vecs = np.array(U).T
            # Constrained DLCs are on the left of self.Vecs.
            self.cDLC = [i for i in range(len(self.Prims.cPrims))]
        # Now self.Internals is no longer a list of InternalCoordinate objects but only a list of strings.
        # We do not create objects for individual DLCs but 
        self.Internals = ["Constraint-DLC" if i < ncon else "DLC" + " %i" % (i+1) for i in range(self.Vecs.shape[1])]

    def build_dlc_1(self, xyz):
        """
        Build the delocalized internal coordinates (DLCs) which are linear 
        combinations of the primitive internal coordinates. Each DLC is stored
        as a column in self.Vecs.
        
        After some thought, build_dlc_0 did not implement constraint satisfaction
        in the most correct way. Constraint satisfaction was rather slow and
        the --enforce 0.1 may be passed to improve performance. Rethinking how the
        G matrix is constructed provides a more fundamental solution.

        In the new approach implemented here, constrained primitive ICs (PICs) are 
        first set aside from the rest of the PICs. Next, a G-matrix is constructed
        from the rest of the PICs and diagonalized to form DLCs, called "residual" DLCs. 
        The union of the cPICs and rDLCs forms a generalized set of DLCs, but the
        cPICs are not orthogonal to each other or to the rDLCs.
        
        A set of orthogonal DLCs is constructed by carrying out Gram-Schmidt
        on the generalized set. Orthogonalization is carried out on the cPICs in order.
        Next, orthogonalization is carried out on the rDLCs using a greedy algorithm
        that carries out projection for each cPIC, then keeps the one with the largest
        remaining norm. This way we avoid keeping rDLCs that are almost redundant with
        the cPICs. The longest projected rDLC is added to the set and continued until
        the expected number is reached.

        One special note in orthogonalization is that the "overlap" between internal
        coordinates corresponds to the G matrix element. Thus, for DLCs that's a linear
        combination of PICs, then the overlap is given by:

        v_i * B * B^T * v_j = v_i * G * v_j

        Notes on usage: 1) When this is activated, constraints tend to be satisfied very 
        rapidly even if the current coordinates are very far from the constraint values,
        leading to possible blowing up of the energies. In augment_GH, maximum steps in
        constrained degrees of freedom are restricted to 0.1 a.u./radian for this reason.
        
        2) Although the performance of this method is generally superior to the old method,
        the old method with --enforce 0.1 is more extensively tested and recommended.
        Thus, this method isn't enabled by default but provided as an optional feature.

        Parameters
        ----------
        xyz : np.ndarray
            Flat array containing Cartesian coordinates in atomic units
        """
        click()
        G = self.Prims.GMatrix(xyz)
        nprim = len(self.Prims.Internals)
        cPrimIdx = []
        if self.haveConstraints():
            for ic, c in enumerate(self.Prims.cPrims):
                iPrim = self.Prims.Internals.index(c)
                cPrimIdx.append(iPrim)
        ncon = len(self.Prims.cPrims)
        if cPrimIdx != list(range(ncon)):
            raise RuntimeError("The constraint primitives should be at the start of the list")
        # Form a sub-G-matrix that doesn't include the constrained primitives and diagonalize it to form DLCs.
        Gsub = G[ncon:, ncon:]
        time_G = click()
        L, Q = np.linalg.eigh(Gsub)
        # Sort eigenvalues and eigenvectors in descending order (for cleanliness)
        L = L[::-1]
        Q = Q[:, ::-1]
        time_eig = click()
        # print "Build G: %.3f Eig: %.3f" % (time_G, time_eig)
        # Figure out which eigenvectors from the G submatrix to include
        LargeVals = 0
        LargeIdx = []
        GEigThre = 1e-6
        for ival, value in enumerate(L):
            if np.abs(value) > GEigThre:
                LargeVals += 1
                LargeIdx.append(ival)
        # This is the number of nonredundant DLCs that we expect to have at the end
        Expect = np.sum(np.linalg.eigh(G)[0] > 1e-6)

        if (ncon + len(LargeIdx)) < Expect:
            raise RuntimeError("Expected at least %i delocalized coordinates, but got only %i" % (Expect, ncon + len(LargeIdx)))
        # print("%i atoms (expect %i coordinates); %i/%i singular values are > 1e-6" % (self.na, Expect, LargeVals, len(L)))
        
        # Create "generalized" DLCs where the first six columns are the constrained primitive ICs
        # and the other columns are the DLCs formed from the rest
        self.Vecs = np.zeros((nprim, ncon+LargeVals), dtype=float)
        for i in range(ncon):
            self.Vecs[i, i] = 1.0
        self.Vecs[ncon:, ncon:ncon+LargeVals] = Q[:, LargeIdx]

        # Perform Gram-Schmidt orthogonalization
        def ov(vi, vj):
            return multi_dot([vi, G, vj])
        if self.haveConstraints():
            click()
            V = self.Vecs.copy()
            nv = V.shape[1]
            Vnorms = np.array([np.sqrt(ov(V[:,ic], V[:, ic])) for ic in range(nv)])
            # U holds the Gram-Schmidt orthogonalized DLCs
            U = np.zeros((V.shape[0], Expect), dtype=float)
            Unorms = np.zeros(Expect, dtype=float)
            
            for ic in range(ncon):
                # At the top of the loop, V columns are orthogonal to U columns up to ic.
                # Copy V column corresponding to the next constraint to U.
                U[:, ic] = V[:, ic].copy()
                ui = U[:, ic]
                Unorms[ic] = np.sqrt(ov(ui, ui))
                if Unorms[ic]/Vnorms[ic] < 0.1:
                    logger.warning("Constraint %i is almost redundant; after projection norm is %.3f of original\n" % (ic, Unorms[ic]/Vnorms[ic]))
                V0 = V.copy()
                # Project out newest U column from all remaining V columns.
                for jc in range(ic+1, nv):
                    vj = V[:, jc]
                    vj -= ui * ov(ui, vj)/Unorms[ic]**2
                
            for ic in range(ncon, Expect):
                # Pick out the V column with the largest norm
                norms = np.array([np.sqrt(ov(V[:, jc], V[:, jc])) for jc in range(ncon, nv)])
                imax = ncon+np.argmax(norms)
                # Add this column to U
                U[:, ic] = V[:, imax].copy()
                ui = U[:, ic]
                Unorms[ic] = np.sqrt(ov(ui, ui))
                # Project out the newest U column from all V columns
                for jc in range(ncon, nv):
                    V[:, jc] -= ui * ov(ui, V[:, jc])/Unorms[ic]**2
                
            # self.Vecs contains the linear combination coefficients that are our new DLCs
            self.Vecs = U.copy()
            # Constrained DLCs are on the left of self.Vecs.
            self.cDLC = [i for i in range(len(self.Prims.cPrims))]

        self.Internals = ["Constraint" if i < ncon else "DLC" + " %i" % (i+1) for i in range(self.Vecs.shape[1])]
        # # LPW: Coefficients of DLC's are in each column and DLCs corresponding to constraints should basically be like (0 1 0 0 0 ..)
        # pmat2d(self.Vecs, format='f', precision=2)
        # B = self.Prims.wilsonB(xyz)
        # Bdlc = np.einsum('ji,jk->ik', self.Vecs, B)
        # Gdlc = np.dot(Bdlc, Bdlc.T)
        # # Expect to see a diagonal matrix here
        # print("Gdlc")
        # pmat2d(Gdlc, format='e', precision=2)
        # # Expect to see "large" eigenvalues here (no less than 0.1 ideally)
        # print("L, Q")
        # L, Q = np.linalg.eigh(Gdlc)
        # print(L)

    def build_dlc(self, xyz):
        if self.conmethod == 1:
            return self.build_dlc_1(xyz)
        elif self.conmethod == 0:
            return self.build_dlc_0(xyz)
        else:
            raise RuntimeError("Unsupported value of conmethod %i" % self.conmethod)
            
    def remove_TR(self, xyz):
        """
        Project overall translation and rotation out of the DLCs.
        This feature is intended to be used when an optimization job appears
        to contain slow rotations of the whole system, which sometimes happens.
        Uses the same logic as build_dlc_1.
        """
        # Create three translation and three rotation primitive ICs for the whole system
        na = int(len(xyz)/3)
        alla = range(na)
        sel = xyz.reshape(-1,3).copy()
        TRPrims = []
        TRPrims.append(TranslationX(alla, w=np.ones(na)/na))
        TRPrims.append(TranslationY(alla, w=np.ones(na)/na))
        TRPrims.append(TranslationZ(alla, w=np.ones(na)/na))
        sel -= np.mean(sel, axis=0)
        rg = np.sqrt(np.mean(np.sum(sel**2, axis=1)))
        TRPrims.append(RotationA(alla, xyz, self.Prims.Rotators, w=rg))
        TRPrims.append(RotationB(alla, xyz, self.Prims.Rotators, w=rg))
        TRPrims.append(RotationC(alla, xyz, self.Prims.Rotators, w=rg))
        # If these primitive ICs are already there, then move them to the front
        primorder = []
        addPrims = []
        for prim in TRPrims:
            if prim in self.Prims.Internals:
                primorder.append(self.Prims.Internals.index(prim))
            else:
                addPrims.append(prim)
        for iprim, prim in enumerate(self.Prims.Internals):
            if prim not in TRPrims:
                primorder.append(iprim)
        self.Prims.Internals = addPrims + [self.Prims.Internals[p] for p in primorder]
        self.Vecs = np.vstack((np.zeros((len(addPrims), self.Vecs.shape[1]), dtype=float), self.Vecs[np.array(primorder), :]))
        
        self.clearCache()
        # Build DLCs with six extra in the front corresponding to the overall translations and rotations
        subVecs = self.Vecs.copy()
        self.Vecs = np.zeros((self.Vecs.shape[0], self.Vecs.shape[1]+6), dtype=float)
        self.Vecs[:6, :6] = np.eye(6)
        self.Vecs[:, 6:] = subVecs.copy()
        # pmat2d(self.Vecs, precision=3, format='f')
        # sys.exit()
        # This is the number of nonredundant DLCs that we expect to see
        G = self.Prims.GMatrix(xyz)
        Expect = np.sum(np.linalg.eigh(G)[0] > 1e-6)

        # Carry out Gram-Schmidt orthogonalization
        # Define a function for computing overlap
        def ov(vi, vj):
            return multi_dot([vi, G, vj])
        V = self.Vecs.copy()
        nv = V.shape[1]
        Vnorms = np.array([np.sqrt(ov(V[:, ic], V[:, ic])) for ic in range(nv)])
        # G_tmp = np.array([[ov(V[:, ic], V[:, jc]) for jc in range(nv)] for ic in range(nv)])
        # pmat2d(G_tmp, precision=3, format='f')
        # U holds the Gram-Schmidt orthogonalized DLCs
        U = np.zeros((V.shape[0], Expect), dtype=float)
        Unorms = np.zeros(Expect, dtype=float)
        ncon = len(self.Prims.cPrims)
        # Keep translations, rotations, and any constraints in sequential order
        # and project them out of the remaining DLCs
        for ic in range(6+ncon):
            U[:, ic] = V[:, ic].copy()
            ui = U[:, ic]
            Unorms[ic] = np.sqrt(ov(ui, ui))
            if Unorms[ic]/Vnorms[ic] < 0.1:
                logger.warning("Constraint %i is almost redundant; after projection norm is %.3f of original\n" % (ic-6, Unorms[ic]/Vnorms[ic]))
            V0 = V.copy()
            # Project out newest U column from all remaining V columns.
            for jc in range(ic+1, nv):
                vj = V[:, jc]
                vj -= ui * ov(ui, vj)/Unorms[ic]**2
        # Now keep the remaining DLC with the largest norm, perform projection,
        # then repeat until the expected number is found
        shift = 6+ncon
        for ic in range(shift, Expect):
            # Pick out the V column with the largest norm
            norms = np.array([np.sqrt(ov(V[:, jc], V[:, jc])) for jc in range(shift, nv)])
            imax = shift+np.argmax(norms)
            # Add this column to U
            U[:, ic] = V[:, imax].copy()
            ui = U[:, ic]
            Unorms[ic] = np.sqrt(ov(ui, ui))
            # Project out the newest U column from all V columns
            for jc in range(ncon, nv):
                V[:, jc] -= ui * ov(ui, V[:, jc])/Unorms[ic]**2
        # self.Vecs contains the linear combination coefficients that are our new DLCs
        self.Vecs = U[:, 6:].copy()
        self.Internals = ["Constraint" if i < ncon else "DLC" + " %i" % (i+1) for i in range(self.Vecs.shape[1])]

    def weight_vectors(self, xyz):
        """
        Not used anymore: Multiply each DLC by a constant so that a small displacement along each produces the
        same Cartesian displacement. Otherwise, some DLCs "move by a lot" and others only "move by a little".

        Parameters
        ----------
        xyz : np.ndarray
            Flat array containing Cartesian coordinates in atomic units
        """
        Bmat = self.wilsonB(xyz)
        Ginv = self.GInverse(xyz, None)
        eps = 1e-6
        dxdq = np.zeros(len(self.Internals))
        for i in range(len(self.Internals)):
            dQ = np.zeros(len(self.Internals), dtype=float)
            dQ[i] = eps
            dxyz = multi_dot([Bmat.T, Ginv , dQ.T])
            rmsd = np.sqrt(np.mean(np.sum(np.array(dxyz).reshape(-1,3)**2, axis=1)))
            dxdq[i] = rmsd/eps
        dxdq /= np.max(dxdq)
        for i in range(len(self.Internals)):
            self.Vecs[:, i] *= dxdq[i]

    def __eq__(self, other):
        return self.Prims == other.Prims

    def __ne__(self, other):
        return not self.__eq__(other)

    def torsionConstraintLinearAngles(self, coords, thre=175):
        """ Check if certain problems might be happening due to three consecutive atoms in a torsion angle becoming linear. """
        return self.Prims.torsionConstraintLinearAngles(coords, thre)
    
    def linearRotCheck(self):
        """ Check if certain problems might be happening due to rotations of linear molecules. """
        return self.Prims.linearRotCheck()

    def setRegularization(self, xyz):
        return self.Prims.setRegularization(xyz)

    def largeRots(self):
        """ Determine whether a molecule has rotated by an amount larger than some threshold (hardcoded in Prims.largeRots()). """
        return self.Prims.largeRots()

    def printRotations(self, xyz):
        return self.Prims.printRotations(xyz)

    def calcDiff(self, coord1, coord2):
        """ Calculate difference in internal coordinates (coord1-coord2), accounting for changes in 2*pi of angles. """
        PMDiff = self.Prims.calcDiff(coord1, coord2)
        Answer = np.dot(PMDiff, self.Vecs)
        return np.array(Answer).flatten()

    def calculate(self, coords):
        """ Calculate the DLCs given the Cartesian coordinates. """
        PrimVals = self.Prims.calculate(coords)
        Answer = np.dot(PrimVals, self.Vecs)
        # To obtain the primitive coordinates from the delocalized internal coordinates,
        # simply multiply self.Vecs*Answer.T where Answer.T is the column vector of delocalized
        # internal coordinates. That means the "c's" in Equation 23 of Schlegel's review paper
        # are simply the rows of the Vecs matrix.
        # print np.dot(np.array(self.Vecs[0,:]).flatten(), np.array(Answer).flatten())
        # print PrimVals[0]
        # raw_input()
        return np.array(Answer).flatten()

    def derivatives(self, coords):
        """ Obtain the change of the DLCs with respect to the Cartesian coordinates. """
        PrimDers = self.Prims.derivatives(coords)
        # The following code does the same as "tensordot"
        # print PrimDers.shape
        # print self.Vecs.shape
        # Answer = np.zeros((self.Vecs.shape[1], PrimDers.shape[1], PrimDers.shape[2]), dtype=float)
        # for i in range(self.Vecs.shape[1]):
        #     for j in range(self.Vecs.shape[0]):
        #         Answer[i, :, :] += self.Vecs[j, i] * PrimDers[j, :, :]
        # print Answer.shape
        Answer1 = np.tensordot(self.Vecs, PrimDers, axes=(0, 0))
        return np.array(Answer1)

    def second_derivatives(self, coords):
        """ Obtain the second derivatives of the DLCs with respect to the Cartesian coordinates. """
        PrimDers = self.Prims.second_derivatives(coords)
        Answer2 = np.tensordot(self.Vecs, PrimDers, axes=(0, 0))
        return np.array(Answer2)
    
    def GInverse(self, xyz):
        return self.GInverse_SVD(xyz)

    def repr_diff(self, other):
        if hasattr(other, 'Prims'):
            return self.Prims.repr_diff(other.Prims)
        else:
            if self.Prims.repr_diff(other) == '':
                return 'Delocalized -> Primitive'
            else:
                return 'Delocalized -> Primitive\n' + self.Prims.repr_diff(other)

    def guess_hessian(self, coords):
        """ Build the guess Hessian, consisting of a diagonal matrix 
        in the primitive space and changed to the basis of DLCs. """
        Hprim = self.Prims.guess_hessian(coords)
        return multi_dot([self.Vecs.T,Hprim,self.Vecs])

    def resetRotations(self, xyz):
        """ Reset the reference geometries for calculating the orientational variables. """
        self.Prims.resetRotations(xyz)

class CartesianCoordinates(PrimitiveInternalCoordinates):
    """
    Cartesian coordinate system, written as a kind of internal coordinate class.  
    This one does not support constraints, because that requires adding some 
    primitive internal coordinates.
    """
    def __init__(self, molecule, **kwargs):
        super(CartesianCoordinates, self).__init__(molecule)
        self.Internals = []
        self.cPrims = []
        self.cVals = []
        self.elem = molecule.elem
        for i in range(molecule.na):
            self.add(CartesianX(i, w=1.0))
            self.add(CartesianY(i, w=1.0))
            self.add(CartesianZ(i, w=1.0))
        if kwargs.get('remove_tr', False):
            raise RuntimeError('Do not use remove_tr with Cartesian coordinates')
        if 'constraints' in kwargs and kwargs['constraints'] is not None:
            raise RuntimeError('Do not use constraints with Cartesian coordinates')

    def guess_hessian(self, xyz):
        return 0.5*np.eye(len(xyz.flatten()))<|MERGE_RESOLUTION|>--- conflicted
+++ resolved
@@ -512,14 +512,9 @@
         thre_lo = 1.01
         thre_mid = 1.03
         thre_hi = 1.1
-<<<<<<< HEAD
         regularization_changed = False
-        if L[0]/L[1] < thre_lo and self.rmode in (-1, 0):
+        if L[0]/L[1] < thre_lo and L[0]/L[1] > 0.0 and self.rmode in (-1, 0):
             self.rnorm = 1e-2*L[0]
-=======
-        if L[0]/L[1] < thre_lo and L[0]/L[1] > 0.0 and self.rmode in (-1, 0):
-            self.rnorm = 1e-1*L[0]
->>>>>>> e31a24cb
             self.rmode = 1
             logger.info(" >>> %-18s L[0] = %.3f, L[0]/L[1] = %.3f (linear), turning regularization on.\n" % (str(self), L[0], L[0]/L[1]))
             regularization_changed = True
