--- conflicted
+++ resolved
@@ -41,10 +41,7 @@
 import traceback
 import pkg_resources
 import tempfile
-<<<<<<< HEAD
-=======
-
->>>>>>> 90de82e2
+
 try:
     from cStringIO import StringIO      # Python 2
 except ImportError:
@@ -193,7 +190,6 @@
     """ Take a input dictionary loaded from json, and return an output dictionary for json """
 
     # Default logger configuration (prevents extra newline from being printed)
-    import numpy as np
     logIni = pkg_resources.resource_filename(geometric.optimize.__name__, 'config/logJson.ini')
     import logging.config
     logging.config.fileConfig(logIni,disable_existing_loggers=False)
@@ -247,25 +243,17 @@
     logger.info("\n")
 
     params = geometric.optimize.OptParams(**input_opts)
-<<<<<<< HEAD
     dirname = tempfile.mkdtemp()
 
     if hess is not None:
         n = len(coords)
         params.hess_data = np.array(hess).reshape(n, n)
-=======
-    params.xyzout = params.get('xyzout', 'default.xyz')
-    dirname = tempfile.mkdtemp()
->>>>>>> 90de82e2
 
     try:
         # Run the optimization
         if Cons is None:
             # Run a standard geometry optimization
-<<<<<<< HEAD
             params.xyzout = "qce_optim.xyz"
-=======
->>>>>>> 90de82e2
             geometric.optimize.Optimize(coords, M, IC, engine, dirname, params)
         else:
             # Run a constrained geometry optimization
